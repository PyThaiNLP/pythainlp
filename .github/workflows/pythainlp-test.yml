# This workflow will install Python dependencies, run tests and lint with a variety of Python versions
# For more information see: https://help.github.com/actions/language-and-framework-guides/using-python-with-github-actions

name: PyThaiNLP Test

on: [push,pull_request]

jobs:
  build:

    runs-on: ubuntu-latest
    strategy:
      matrix:
        python-version: [3.6]

    steps:
    - uses: actions/checkout@v2
    - name: Set up Python ${{ matrix.python-version }}
      uses: actions/setup-python@v1
      with:
        python-version: ${{ matrix.python-version }}
    - name: Install dependencies
      run: |
        python -m pip install --upgrade pip pytest wheel flake8
        if [ -f requirements.txt ]; then pip install -r requirements.txt; fi
<<<<<<< HEAD
        pip install git+https://github.com/pytorch/fairseq@6f6461b
=======
        pip install torch==1.5.0 torchvision==0.6.0 -f https://download.pytorch.org/whl/torch_stable.html
>>>>>>> 44a818e8
        pip install .[full]
        pip install deepcut coverage coveralls
    - name: Lint with flake8
      run: |
        # stop the build if there are Python syntax errors or undefined names
        flake8 . --count --select=E9,F63,F7,F82 --show-source --statistics
        # exit-zero treats all errors as warnings. The GitHub editor is 127 chars wide
        flake8 . --count --exit-zero --max-complexity=10 --max-line-length=127 --statistics
    - name: Test
      run: |
        coverage run -m unittest discover
        CI_BRANCH=${GITHUB_REF#"ref/heads"} COVERALLS_REPO_TOKEN=${{ secrets.COVERALLS_REPO_TOKEN }} coveralls<|MERGE_RESOLUTION|>--- conflicted
+++ resolved
@@ -23,11 +23,8 @@
       run: |
         python -m pip install --upgrade pip pytest wheel flake8
         if [ -f requirements.txt ]; then pip install -r requirements.txt; fi
-<<<<<<< HEAD
+        pip install torch==1.5.0 torchvision==0.6.0 -f https://download.pytorch.org/whl/torch_stable.html
         pip install git+https://github.com/pytorch/fairseq@6f6461b
-=======
-        pip install torch==1.5.0 torchvision==0.6.0 -f https://download.pytorch.org/whl/torch_stable.html
->>>>>>> 44a818e8
         pip install .[full]
         pip install deepcut coverage coveralls
     - name: Lint with flake8
