--- conflicted
+++ resolved
@@ -1,9 +1,5 @@
 # -*- coding: utf-8 -*-
-<<<<<<< HEAD
-__version__ = "2.2dev0"
-=======
-__version__ = "2.1.1"
->>>>>>> 8369a21a
+__version__ = "2.1.2"
 
 thai_consonants = "กขฃคฅฆงจฉชซฌญฎฏฐฑฒณดตถทธนบปผฝพฟภมยรลวศษสหฬอฮ"  # 44 chars
 thai_vowels = "ฤฦะ\u0e31าำ\u0e34\u0e35\u0e36\u0e37\u0e38\u0e39เแโใไ\u0e45\u0e47"  # 19
