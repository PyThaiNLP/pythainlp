# -*- coding: utf-8 -*-
# Copyright (C) 2016-2023 PyThaiNLP Project
#
# Licensed under the Apache License, Version 2.0 (the "License");
# you may not use this file except in compliance with the License.
# You may obtain a copy of the License at
#
#     http://www.apache.org/licenses/LICENSE-2.0
#
# Unless required by applicable law or agreed to in writing, software
# distributed under the License is distributed on an "AS IS" BASIS,
# WITHOUT WARRANTIES OR CONDITIONS OF ANY KIND, either express or implied.
# See the License for the specific language governing permissions and
# limitations under the License.
from typing import List, Union
from pythainlp.tokenize import subword_tokenize
<<<<<<< HEAD
=======


>>>>>>> e20d06f6
class KhaveeVerifier:
    def __init__(self):
        """
        KhaveeVerifier: Thai Poetry verifier
        """
        pass

    def check_sara(self, word: str)-> str:
        """
        Check the vowels in the Thai word.

        :param str word: Thai word
        :return: name vowel of the word.
        :rtype: str

        :Example:
        ::

            from pythainlp.khavee import KhaveeVerifier

            kv = KhaveeVerifier()

            print(kv.check_sara('เริง'))
            # output: 'เออ'
        """
        sara = []
        countoa = 0
        # In case การันย์
        if '์' in word[-1]:
            word = word[:-2]
        # In case สระเดี่ยว
        for i in word:
            if i == 'ะ' or i == 'ั':
                sara.append('อะ')
            elif i == 'ิ':
                sara.append('อิ')
            elif i == 'ุ':
                sara.append('อุ')
            elif i == 'ึ':
                sara.append('อึ')
            elif i == 'ี':
                sara.append('อี')
            elif i == 'ู':
                sara.append('อู')
            elif i == 'ื':
                sara.append('อือ')
            elif i == 'เ':
                sara.append('เอ')
            elif i == 'แ':
                sara.append('แอ')
            elif i == 'า':
                sara.append('อา') 
            elif i == 'โ':
                sara.append('โอ')
            elif i == 'ำ':
                sara.append('อำ')
            elif i == 'อ':
                countoa += 1
                sara.append('ออ')
            elif i == 'ั' and 'ว' in word:
                sara.append('อัว')
            elif i == 'ไ' or i == 'ใ':
                sara.append('ไอ') 
            elif 'รร' in word:
                if self.check_marttra(word) == 'กม':
                    sara.append('อำ')
                else:
                    sara.append('อะ')
        # Incase ออ
        if countoa == 1 and 'อ' in word[-1]:
            sara.remove('ออ')
        # In case เอ เอ 
        countA = 0
        for i in sara:
            if i == 'เอ':
                countA = countA + 1
            if countA > 1:
                sara.remove('เอ')
                sara.remove('เอ')
                sara.append('แ')
        # In case สระประสม
        if 'เอ' in sara and 'อะ' in sara:
            sara.remove('เอ')
            sara.remove('อะ')
            sara.append('เอะ')
        elif 'แอ' in sara and 'อะ' in sara:
            sara.remove('แอ')
            sara.remove('อะ')
            sara.append('แอะ')
        if 'เอะ' in sara and 'ออ' in sara:
            sara.remove('เอะ')
            sara.remove('ออ')
            sara.append('เออะ')
        elif 'เอ' in sara and 'อิ' in sara:
            sara.remove('เอ')
            sara.remove('อิ')
            sara.append('เออ')        
        elif 'เอ' in sara and 'ออ' in sara and 'อ' in word[-1]:
            sara.remove('เอ')
            sara.remove('ออ')
            sara.append('เออ')
        elif 'โอ' in sara and 'อะ' in sara: 
            sara.remove('โอ')
            sara.remove('อะ')
            sara.append('โอะ')
        elif 'เอ' in sara and 'อี' in sara: 
            sara.remove('เอ')
            sara.remove('อี')
            sara.append('เอีย')
        elif 'เอ' in sara and 'อือ' in sara: 
            sara.remove('เอ')
            sara.remove('อือ')
            sara.append('อัว')   
        elif 'เอ' in sara and 'อา' in sara: 
            sara.remove('เอ')
            sara.remove('อา')
            sara.append('เอา') 
        elif 'เ' in word and 'า' in word and 'ะ' in word:
            sara = []
            sara.append('เอาะ')
        if 'อือ' in sara and 'เออ' in sara: 
            sara.remove('เออ')
            sara.remove('อือ')
            sara.append('เอือ')  
        elif 'ออ' in sara and len(sara) > 1:
            sara.remove('ออ')        
        elif 'ว' in word and len(sara) == 0:
            sara.append('อัว')
        if 'ั' in word and self.check_marttra(word) == 'กา':
            sara = []
            sara.append('ไอ')
        # In case อ
        if word == 'เออะ':
            sara = []
            sara.append('เออะ')
        elif word == 'เออ':
            sara = []
            sara.append('เออ')
        elif word == 'เอ':
            sara = []
            sara.append('เอ')
        elif word == 'เอะ':
            sara = []
            sara.append('เอะ')
        elif word == 'เอา':
            sara = []
            sara.append('เอา')
        elif word == 'เอาะ':
            sara = []
            sara.append('เอาะ')
        if 'ฤา' in word or 'ฦา' in word:
            sara = []
            sara.append('อือ') 
        elif 'ฤ' in word or 'ฦ' in word:
            sara = []
            sara.append('อึ') 
        # In case กน
        if sara == [] and len(word) == 2:
            if word[-1] != 'ร':
                sara.append('โอะ')
            else:
                sara.append('ออ') 
        elif sara == [] and len(word) == 3:
            sara.append('ออ') 
        
        if sara == []:
            return 'Cant find Sara in this word'
        else:
            return sara[0]


    def check_marttra(self, word: str) -> str:
        """
        Check the Thai spelling Section in the Thai word.

        :param str word: Thai word
        :return: name spelling Section of the word.
        :rtype: str

        :Example:
        ::

            from pythainlp.khavee import KhaveeVerifier

            kv = KhaveeVerifier()

            print(kv.check_marttra('สาว'))
            # output: 'เกอว'
        """
        if word[-1] == 'ร' and word[-2] in ['ต','ท'] :
            word = word[:-1]
        if '์' in word[-1]:
            if 'ิ' in word[-2] or 'ุ' in word[-2]:
                word = word[:-3]
            else:
                word = word[:-2]
        if 'ำ' in word or ('ํ' in word and 'า' in word) or 'ไ' in word or 'ใ' in word:
            return 'กา'
        elif word[-1] in ['า','ะ','ิ','ี','ุ','ู','อ'] or ('ี' in word and 'ย' in word[-1]) or ('ื' in word and 'อ' in word[-1]):
            return 'กา'
        elif word[-1] in ['ง']:
            return 'กง'
        elif word[-1] in ['ม']:
            return 'กม'
        elif word[-1] in ['ย']:
            if 'ั' in word:
                return 'กา'
            else:
                return 'เกย'
        elif word[-1] in ['ว']:
            return 'เกอว'
        elif word[-1] in ['ก','ข','ค','ฆ']:
            return 'กก'
        elif word[-1] in ['จ','ช','ซ','ฎ','ฏ','ฐ','ฑ','ฒ','ด','ต','ถ','ท','ธ','ศ','ษ','ส'] :
            return 'กด'
        elif word[-1] in ['ญ',', ณ' ,'น' ,'ร' ,'ล' ,'ฬ']:
            return 'กน'
        elif word[-1] in ['บ', 'ป', 'พ', 'ฟ', 'ภ']:
            return 'กบ'
        else:
           return 'Cant find Marttra in this word'

    def check_sumpus(self, word1: str,word2: str) -> bool:
        """
        Check the rhyme between two words.

        :param str word1: Thai word
        :param str word2: Thai word
        :return: boolen
        :rtype: bool

        :Example:
        ::

            from pythainlp.khavee import KhaveeVerifier

            kv = KhaveeVerifier()

            print(kv.check_sumpus('สรร','อัน'))
            # output: True

            print(kv.check_sumpus('สรร','แมว'))
            # output: False
        """
        marttra1 = self.check_marttra(word1)
        marttra2 = self.check_marttra(word2)
        sara1 = self.check_sara(word1)
        sara2 = self.check_sara(word2)
        if sara1 == 'อะ' and marttra1 == 'เกย':
            sara1 = 'ไอ'
            marttra1 = 'กา'
        elif sara2 == 'อะ' and marttra2 == 'เกย':
            sara2 = 'ไอ'
            marttra2 = 'กา'
        if sara1 == 'อำ' and marttra1 == 'กม':
            sara1 = 'อำ'
            marttra1 = 'กา'
        elif sara2 == 'อำ' and marttra2 == 'กม':
            sara2 = 'อำ'
            marttra2 = 'กา'
        if marttra1 == marttra2 and sara1 == sara2:
            return True
        else:
            return False
<<<<<<< HEAD
            
    def check_klon(self,text,k_type=8):
=======

    def check_klon(self, text: str,k_type: int=8) -> Union[List[str], str]:
        """
        Check the suitability of the poem according to Thai principles.

        :param str text: Thai poem
        :param int k_type: Type of Thai poem
        :return: the check of the suitability of the poem according to Thai principles.
        :rtype: Union[List[str], str]

        :Example:
        ::

            from pythainlp.khavee import KhaveeVerifier

            kv = KhaveeVerifier()

            print(kv.check_klon('''ฉันชื่อหมูกรอบ ฉันชอบกินไก่ แล้วก็วิ่งไล่ หมาชื่อนํ้าทอง ลคคนเก่ง เอ๋งเอ๋งคะนอง มีคนจับจอง เขาชื่อน้องเธียร''', k_type=4))
            # output: The poem is correct according to the principle.

            print(kv.check_klon('''ฉันชื่อหมูกรอบ ฉันชอบกินไก่ แล้วก็วิ่งไล่ หมาชื่อนํ้าทอง ลคคนเก่ง เอ๋งเอ๋งเสียงหมา มีคนจับจอง เขาชื่อน้องเธียร''',k_type=4))
            # # -> ["Cant find rhyme between paragraphs ('หมา', 'จอง')in paragraph 2", "Cant find rhyme between paragraphs ('หมา', 'ทอง')in paragraph 2"]
        """
>>>>>>> e20d06f6
        if k_type == 8:
            try:
                error = []
                list_sumpus_sent1 = []
                list_sumpus_sent2h = []
                list_sumpus_sent2l = []
                list_sumpus_sent3 = []
                list_sumpus_sent4 = []
                for i, sent in enumerate(text.split()):
                    sub_sent = subword_tokenize(sent,engine='dict')
                    # print(i)
                    if len(sub_sent) > 10:
                        error.append('In the sentence'+str(i+2)+'there are more than 10 words.'+str(sub_sent))
                    if (i+1) % 4 == 1:
                        list_sumpus_sent1.append(sub_sent[-1])
                    elif (i+1) % 4 == 2:
                        list_sumpus_sent2h.append([sub_sent[1],sub_sent[2],sub_sent[3],sub_sent[4]])
                        list_sumpus_sent2l.append(sub_sent[-1])
                    elif (i+1) % 4 == 3:
                        list_sumpus_sent3.append(sub_sent[-1])
                    elif (i+1) % 4 == 0:
                        list_sumpus_sent4.append(sub_sent[-1])
                if len(list_sumpus_sent1) != len(list_sumpus_sent2h) or len(list_sumpus_sent2h) != len(list_sumpus_sent2l) or len(list_sumpus_sent2l) != len(list_sumpus_sent3) or len(list_sumpus_sent3) != len(list_sumpus_sent4)  or len(list_sumpus_sent4) != len(list_sumpus_sent1):
                    return 'The poem does not complete 4 sentences.'
                else:
                    for i in range(len(list_sumpus_sent1)):
                        countwrong = 0
                        for j in list_sumpus_sent2h[i]:
                            if self.check_sumpus(list_sumpus_sent1[i],j) == False:
                                    countwrong +=1
                        if  countwrong > 3:
                            error.append('Cant find rhyme between paragraphs '+str((list_sumpus_sent1[i],list_sumpus_sent2h[i]))+'in paragraph '+str(i+1))
                        if self.check_sumpus(list_sumpus_sent2l[i],list_sumpus_sent3[i]) == False:
                            # print(sumpus_sent2l,sumpus_sent3)
                            error.append('Cant find rhyme between paragraphs '+str((list_sumpus_sent2l[i],list_sumpus_sent3[i]))+'in paragraph '+str(i+1))
                        if i > 0:
                            if self.check_sumpus(list_sumpus_sent2l[i],list_sumpus_sent4[i-1]) == False:
                                error.append('Cant find rhyme between paragraphs '+str((list_sumpus_sent2l[i],list_sumpus_sent4[i-1]))+'in paragraph '+str(i+1))
                    if error == []:
                        return 'The poem is correct according to the principle.'
                    else:
                        return error
            except:
                return 'Something went wrong Make sure you enter it in correct form of klon 8.'
        elif k_type == 4:
            try:
                error = []
                list_sumpus_sent1 = []
                list_sumpus_sent2h = []
                list_sumpus_sent2l = []
                list_sumpus_sent3 = []
                list_sumpus_sent4 = []
                for i, sent in enumerate(text.split()):
                    sub_sent = subword_tokenize(sent,engine='dict')
                    if len(sub_sent) > 5:
                        error.append('In the sentence'+str(i+2)+'there are more than 4 words.'+str(sub_sent))
                    if (i+1) % 4 == 1:
                        list_sumpus_sent1.append(sub_sent[-1])
                    elif (i+1) % 4 == 2:
                        # print([sub_sent[1],sub_sent[2]])
                        list_sumpus_sent2h.append([sub_sent[1],sub_sent[2]])
                        list_sumpus_sent2l.append(sub_sent[-1])
                    elif (i+1) % 4 == 3:
                        list_sumpus_sent3.append(sub_sent[-1])
                    elif (i+1) % 4 == 0:
                        list_sumpus_sent4.append(sub_sent[-1])
                if len(list_sumpus_sent1) != len(list_sumpus_sent2h) or len(list_sumpus_sent2h) != len(list_sumpus_sent2l) or len(list_sumpus_sent2l) != len(list_sumpus_sent3) or len(list_sumpus_sent3) != len(list_sumpus_sent4)  or len(list_sumpus_sent4) != len(list_sumpus_sent1):
                    return 'The poem does not complete 4 sentences.'
                else:
                    for i in range(len(list_sumpus_sent1)):
                        countwrong = 0
                        for j in list_sumpus_sent2h[i]:
                            # print(list_sumpus_sent1[i],j)
                            if self.check_sumpus(list_sumpus_sent1[i],j) == False:
                                    countwrong +=1
                        if  countwrong > 1:
                            error.append('Cant find rhyme between paragraphs '+str((list_sumpus_sent1[i],list_sumpus_sent2h[i]))+'in paragraph '+str(i+1))
                        if self.check_sumpus(list_sumpus_sent2l[i],list_sumpus_sent3[i]) == False:
                            # print(sumpus_sent2l,sumpus_sent3)
                            error.append('Cant find rhyme between paragraphs '+str((list_sumpus_sent2l[i],list_sumpus_sent3[i]))+'in paragraph '+str(i+1))
                        if i > 0:
                            if self.check_sumpus(list_sumpus_sent2l[i],list_sumpus_sent4[i-1]) == False:
                                error.append('Cant find rhyme between paragraphs '+str((list_sumpus_sent2l[i],list_sumpus_sent4[i-1]))+'in paragraph '+str(i+1))
                    if error == []:
                        return 'The poem is correct according to the principle.'
                    else:
                        return error
            except:
                return 'Something went wrong Make sure you enter it in correct form.'
            
        else:
            return 'Something went wrong Make sure you enter it in correct form.'

    def check_aek_too(self, text: Union[List[str], str]) -> Union[List[bool], List[str], bool, str]:
        """
        Thai tonal word checker

        :param str or list[str] text: Thai word or list of Thai words
        :return: the check if the word is aek or too or False(not both) or list of the check if input is list
        :rtype: Union[List[bool], List[str], bool, str]

        :Example:
        ::

            from pythainlp.khavee import KhaveeVerifier

            kv = KhaveeVerifier()

            # การเช็คคำเอกโท
            print(kv.check_aek_too('เอง'), kv.check_aek_too('เอ่ง'), kv.check_aek_too('เอ้ง'))
            ## -> False, aek, too
            print(kv.check_aek_too(['เอง', 'เอ่ง', 'เอ้ง'])) # ใช้ List ได้เหมือนกัน
            ## -> [False, 'aek', 'too']
        """
        if isinstance(text, list):
            return [self.check_aek_too(t) for t in text]

        if not isinstance(text, str):
            raise TypeError('text must be str or iterable list[str]')

        word_characters = [*text]
        if '่' in word_characters and not '้' in word_characters:
            return 'aek'
        elif '้' in word_characters and not '่' in word_characters:
            return 'too'
        else:
            return False
<|MERGE_RESOLUTION|>--- conflicted
+++ resolved
@@ -1,440 +1,432 @@
-# -*- coding: utf-8 -*-
-# Copyright (C) 2016-2023 PyThaiNLP Project
-#
-# Licensed under the Apache License, Version 2.0 (the "License");
-# you may not use this file except in compliance with the License.
-# You may obtain a copy of the License at
-#
-#     http://www.apache.org/licenses/LICENSE-2.0
-#
-# Unless required by applicable law or agreed to in writing, software
-# distributed under the License is distributed on an "AS IS" BASIS,
-# WITHOUT WARRANTIES OR CONDITIONS OF ANY KIND, either express or implied.
-# See the License for the specific language governing permissions and
-# limitations under the License.
-from typing import List, Union
-from pythainlp.tokenize import subword_tokenize
-<<<<<<< HEAD
-=======
-
-
->>>>>>> e20d06f6
-class KhaveeVerifier:
-    def __init__(self):
-        """
-        KhaveeVerifier: Thai Poetry verifier
-        """
-        pass
-
-    def check_sara(self, word: str)-> str:
-        """
-        Check the vowels in the Thai word.
-
-        :param str word: Thai word
-        :return: name vowel of the word.
-        :rtype: str
-
-        :Example:
-        ::
-
-            from pythainlp.khavee import KhaveeVerifier
-
-            kv = KhaveeVerifier()
-
-            print(kv.check_sara('เริง'))
-            # output: 'เออ'
-        """
-        sara = []
-        countoa = 0
-        # In case การันย์
-        if '์' in word[-1]:
-            word = word[:-2]
-        # In case สระเดี่ยว
-        for i in word:
-            if i == 'ะ' or i == 'ั':
-                sara.append('อะ')
-            elif i == 'ิ':
-                sara.append('อิ')
-            elif i == 'ุ':
-                sara.append('อุ')
-            elif i == 'ึ':
-                sara.append('อึ')
-            elif i == 'ี':
-                sara.append('อี')
-            elif i == 'ู':
-                sara.append('อู')
-            elif i == 'ื':
-                sara.append('อือ')
-            elif i == 'เ':
-                sara.append('เอ')
-            elif i == 'แ':
-                sara.append('แอ')
-            elif i == 'า':
-                sara.append('อา') 
-            elif i == 'โ':
-                sara.append('โอ')
-            elif i == 'ำ':
-                sara.append('อำ')
-            elif i == 'อ':
-                countoa += 1
-                sara.append('ออ')
-            elif i == 'ั' and 'ว' in word:
-                sara.append('อัว')
-            elif i == 'ไ' or i == 'ใ':
-                sara.append('ไอ') 
-            elif 'รร' in word:
-                if self.check_marttra(word) == 'กม':
-                    sara.append('อำ')
-                else:
-                    sara.append('อะ')
-        # Incase ออ
-        if countoa == 1 and 'อ' in word[-1]:
-            sara.remove('ออ')
-        # In case เอ เอ 
-        countA = 0
-        for i in sara:
-            if i == 'เอ':
-                countA = countA + 1
-            if countA > 1:
-                sara.remove('เอ')
-                sara.remove('เอ')
-                sara.append('แ')
-        # In case สระประสม
-        if 'เอ' in sara and 'อะ' in sara:
-            sara.remove('เอ')
-            sara.remove('อะ')
-            sara.append('เอะ')
-        elif 'แอ' in sara and 'อะ' in sara:
-            sara.remove('แอ')
-            sara.remove('อะ')
-            sara.append('แอะ')
-        if 'เอะ' in sara and 'ออ' in sara:
-            sara.remove('เอะ')
-            sara.remove('ออ')
-            sara.append('เออะ')
-        elif 'เอ' in sara and 'อิ' in sara:
-            sara.remove('เอ')
-            sara.remove('อิ')
-            sara.append('เออ')        
-        elif 'เอ' in sara and 'ออ' in sara and 'อ' in word[-1]:
-            sara.remove('เอ')
-            sara.remove('ออ')
-            sara.append('เออ')
-        elif 'โอ' in sara and 'อะ' in sara: 
-            sara.remove('โอ')
-            sara.remove('อะ')
-            sara.append('โอะ')
-        elif 'เอ' in sara and 'อี' in sara: 
-            sara.remove('เอ')
-            sara.remove('อี')
-            sara.append('เอีย')
-        elif 'เอ' in sara and 'อือ' in sara: 
-            sara.remove('เอ')
-            sara.remove('อือ')
-            sara.append('อัว')   
-        elif 'เอ' in sara and 'อา' in sara: 
-            sara.remove('เอ')
-            sara.remove('อา')
-            sara.append('เอา') 
-        elif 'เ' in word and 'า' in word and 'ะ' in word:
-            sara = []
-            sara.append('เอาะ')
-        if 'อือ' in sara and 'เออ' in sara: 
-            sara.remove('เออ')
-            sara.remove('อือ')
-            sara.append('เอือ')  
-        elif 'ออ' in sara and len(sara) > 1:
-            sara.remove('ออ')        
-        elif 'ว' in word and len(sara) == 0:
-            sara.append('อัว')
-        if 'ั' in word and self.check_marttra(word) == 'กา':
-            sara = []
-            sara.append('ไอ')
-        # In case อ
-        if word == 'เออะ':
-            sara = []
-            sara.append('เออะ')
-        elif word == 'เออ':
-            sara = []
-            sara.append('เออ')
-        elif word == 'เอ':
-            sara = []
-            sara.append('เอ')
-        elif word == 'เอะ':
-            sara = []
-            sara.append('เอะ')
-        elif word == 'เอา':
-            sara = []
-            sara.append('เอา')
-        elif word == 'เอาะ':
-            sara = []
-            sara.append('เอาะ')
-        if 'ฤา' in word or 'ฦา' in word:
-            sara = []
-            sara.append('อือ') 
-        elif 'ฤ' in word or 'ฦ' in word:
-            sara = []
-            sara.append('อึ') 
-        # In case กน
-        if sara == [] and len(word) == 2:
-            if word[-1] != 'ร':
-                sara.append('โอะ')
-            else:
-                sara.append('ออ') 
-        elif sara == [] and len(word) == 3:
-            sara.append('ออ') 
-        
-        if sara == []:
-            return 'Cant find Sara in this word'
-        else:
-            return sara[0]
-
-
-    def check_marttra(self, word: str) -> str:
-        """
-        Check the Thai spelling Section in the Thai word.
-
-        :param str word: Thai word
-        :return: name spelling Section of the word.
-        :rtype: str
-
-        :Example:
-        ::
-
-            from pythainlp.khavee import KhaveeVerifier
-
-            kv = KhaveeVerifier()
-
-            print(kv.check_marttra('สาว'))
-            # output: 'เกอว'
-        """
-        if word[-1] == 'ร' and word[-2] in ['ต','ท'] :
-            word = word[:-1]
-        if '์' in word[-1]:
-            if 'ิ' in word[-2] or 'ุ' in word[-2]:
-                word = word[:-3]
-            else:
-                word = word[:-2]
-        if 'ำ' in word or ('ํ' in word and 'า' in word) or 'ไ' in word or 'ใ' in word:
-            return 'กา'
-        elif word[-1] in ['า','ะ','ิ','ี','ุ','ู','อ'] or ('ี' in word and 'ย' in word[-1]) or ('ื' in word and 'อ' in word[-1]):
-            return 'กา'
-        elif word[-1] in ['ง']:
-            return 'กง'
-        elif word[-1] in ['ม']:
-            return 'กม'
-        elif word[-1] in ['ย']:
-            if 'ั' in word:
-                return 'กา'
-            else:
-                return 'เกย'
-        elif word[-1] in ['ว']:
-            return 'เกอว'
-        elif word[-1] in ['ก','ข','ค','ฆ']:
-            return 'กก'
-        elif word[-1] in ['จ','ช','ซ','ฎ','ฏ','ฐ','ฑ','ฒ','ด','ต','ถ','ท','ธ','ศ','ษ','ส'] :
-            return 'กด'
-        elif word[-1] in ['ญ',', ณ' ,'น' ,'ร' ,'ล' ,'ฬ']:
-            return 'กน'
-        elif word[-1] in ['บ', 'ป', 'พ', 'ฟ', 'ภ']:
-            return 'กบ'
-        else:
-           return 'Cant find Marttra in this word'
-
-    def check_sumpus(self, word1: str,word2: str) -> bool:
-        """
-        Check the rhyme between two words.
-
-        :param str word1: Thai word
-        :param str word2: Thai word
-        :return: boolen
-        :rtype: bool
-
-        :Example:
-        ::
-
-            from pythainlp.khavee import KhaveeVerifier
-
-            kv = KhaveeVerifier()
-
-            print(kv.check_sumpus('สรร','อัน'))
-            # output: True
-
-            print(kv.check_sumpus('สรร','แมว'))
-            # output: False
-        """
-        marttra1 = self.check_marttra(word1)
-        marttra2 = self.check_marttra(word2)
-        sara1 = self.check_sara(word1)
-        sara2 = self.check_sara(word2)
-        if sara1 == 'อะ' and marttra1 == 'เกย':
-            sara1 = 'ไอ'
-            marttra1 = 'กา'
-        elif sara2 == 'อะ' and marttra2 == 'เกย':
-            sara2 = 'ไอ'
-            marttra2 = 'กา'
-        if sara1 == 'อำ' and marttra1 == 'กม':
-            sara1 = 'อำ'
-            marttra1 = 'กา'
-        elif sara2 == 'อำ' and marttra2 == 'กม':
-            sara2 = 'อำ'
-            marttra2 = 'กา'
-        if marttra1 == marttra2 and sara1 == sara2:
-            return True
-        else:
-            return False
-<<<<<<< HEAD
-            
-    def check_klon(self,text,k_type=8):
-=======
-
-    def check_klon(self, text: str,k_type: int=8) -> Union[List[str], str]:
-        """
-        Check the suitability of the poem according to Thai principles.
-
-        :param str text: Thai poem
-        :param int k_type: Type of Thai poem
-        :return: the check of the suitability of the poem according to Thai principles.
-        :rtype: Union[List[str], str]
-
-        :Example:
-        ::
-
-            from pythainlp.khavee import KhaveeVerifier
-
-            kv = KhaveeVerifier()
-
-            print(kv.check_klon('''ฉันชื่อหมูกรอบ ฉันชอบกินไก่ แล้วก็วิ่งไล่ หมาชื่อนํ้าทอง ลคคนเก่ง เอ๋งเอ๋งคะนอง มีคนจับจอง เขาชื่อน้องเธียร''', k_type=4))
-            # output: The poem is correct according to the principle.
-
-            print(kv.check_klon('''ฉันชื่อหมูกรอบ ฉันชอบกินไก่ แล้วก็วิ่งไล่ หมาชื่อนํ้าทอง ลคคนเก่ง เอ๋งเอ๋งเสียงหมา มีคนจับจอง เขาชื่อน้องเธียร''',k_type=4))
-            # # -> ["Cant find rhyme between paragraphs ('หมา', 'จอง')in paragraph 2", "Cant find rhyme between paragraphs ('หมา', 'ทอง')in paragraph 2"]
-        """
->>>>>>> e20d06f6
-        if k_type == 8:
-            try:
-                error = []
-                list_sumpus_sent1 = []
-                list_sumpus_sent2h = []
-                list_sumpus_sent2l = []
-                list_sumpus_sent3 = []
-                list_sumpus_sent4 = []
-                for i, sent in enumerate(text.split()):
-                    sub_sent = subword_tokenize(sent,engine='dict')
-                    # print(i)
-                    if len(sub_sent) > 10:
-                        error.append('In the sentence'+str(i+2)+'there are more than 10 words.'+str(sub_sent))
-                    if (i+1) % 4 == 1:
-                        list_sumpus_sent1.append(sub_sent[-1])
-                    elif (i+1) % 4 == 2:
-                        list_sumpus_sent2h.append([sub_sent[1],sub_sent[2],sub_sent[3],sub_sent[4]])
-                        list_sumpus_sent2l.append(sub_sent[-1])
-                    elif (i+1) % 4 == 3:
-                        list_sumpus_sent3.append(sub_sent[-1])
-                    elif (i+1) % 4 == 0:
-                        list_sumpus_sent4.append(sub_sent[-1])
-                if len(list_sumpus_sent1) != len(list_sumpus_sent2h) or len(list_sumpus_sent2h) != len(list_sumpus_sent2l) or len(list_sumpus_sent2l) != len(list_sumpus_sent3) or len(list_sumpus_sent3) != len(list_sumpus_sent4)  or len(list_sumpus_sent4) != len(list_sumpus_sent1):
-                    return 'The poem does not complete 4 sentences.'
-                else:
-                    for i in range(len(list_sumpus_sent1)):
-                        countwrong = 0
-                        for j in list_sumpus_sent2h[i]:
-                            if self.check_sumpus(list_sumpus_sent1[i],j) == False:
-                                    countwrong +=1
-                        if  countwrong > 3:
-                            error.append('Cant find rhyme between paragraphs '+str((list_sumpus_sent1[i],list_sumpus_sent2h[i]))+'in paragraph '+str(i+1))
-                        if self.check_sumpus(list_sumpus_sent2l[i],list_sumpus_sent3[i]) == False:
-                            # print(sumpus_sent2l,sumpus_sent3)
-                            error.append('Cant find rhyme between paragraphs '+str((list_sumpus_sent2l[i],list_sumpus_sent3[i]))+'in paragraph '+str(i+1))
-                        if i > 0:
-                            if self.check_sumpus(list_sumpus_sent2l[i],list_sumpus_sent4[i-1]) == False:
-                                error.append('Cant find rhyme between paragraphs '+str((list_sumpus_sent2l[i],list_sumpus_sent4[i-1]))+'in paragraph '+str(i+1))
-                    if error == []:
-                        return 'The poem is correct according to the principle.'
-                    else:
-                        return error
-            except:
-                return 'Something went wrong Make sure you enter it in correct form of klon 8.'
-        elif k_type == 4:
-            try:
-                error = []
-                list_sumpus_sent1 = []
-                list_sumpus_sent2h = []
-                list_sumpus_sent2l = []
-                list_sumpus_sent3 = []
-                list_sumpus_sent4 = []
-                for i, sent in enumerate(text.split()):
-                    sub_sent = subword_tokenize(sent,engine='dict')
-                    if len(sub_sent) > 5:
-                        error.append('In the sentence'+str(i+2)+'there are more than 4 words.'+str(sub_sent))
-                    if (i+1) % 4 == 1:
-                        list_sumpus_sent1.append(sub_sent[-1])
-                    elif (i+1) % 4 == 2:
-                        # print([sub_sent[1],sub_sent[2]])
-                        list_sumpus_sent2h.append([sub_sent[1],sub_sent[2]])
-                        list_sumpus_sent2l.append(sub_sent[-1])
-                    elif (i+1) % 4 == 3:
-                        list_sumpus_sent3.append(sub_sent[-1])
-                    elif (i+1) % 4 == 0:
-                        list_sumpus_sent4.append(sub_sent[-1])
-                if len(list_sumpus_sent1) != len(list_sumpus_sent2h) or len(list_sumpus_sent2h) != len(list_sumpus_sent2l) or len(list_sumpus_sent2l) != len(list_sumpus_sent3) or len(list_sumpus_sent3) != len(list_sumpus_sent4)  or len(list_sumpus_sent4) != len(list_sumpus_sent1):
-                    return 'The poem does not complete 4 sentences.'
-                else:
-                    for i in range(len(list_sumpus_sent1)):
-                        countwrong = 0
-                        for j in list_sumpus_sent2h[i]:
-                            # print(list_sumpus_sent1[i],j)
-                            if self.check_sumpus(list_sumpus_sent1[i],j) == False:
-                                    countwrong +=1
-                        if  countwrong > 1:
-                            error.append('Cant find rhyme between paragraphs '+str((list_sumpus_sent1[i],list_sumpus_sent2h[i]))+'in paragraph '+str(i+1))
-                        if self.check_sumpus(list_sumpus_sent2l[i],list_sumpus_sent3[i]) == False:
-                            # print(sumpus_sent2l,sumpus_sent3)
-                            error.append('Cant find rhyme between paragraphs '+str((list_sumpus_sent2l[i],list_sumpus_sent3[i]))+'in paragraph '+str(i+1))
-                        if i > 0:
-                            if self.check_sumpus(list_sumpus_sent2l[i],list_sumpus_sent4[i-1]) == False:
-                                error.append('Cant find rhyme between paragraphs '+str((list_sumpus_sent2l[i],list_sumpus_sent4[i-1]))+'in paragraph '+str(i+1))
-                    if error == []:
-                        return 'The poem is correct according to the principle.'
-                    else:
-                        return error
-            except:
-                return 'Something went wrong Make sure you enter it in correct form.'
-            
-        else:
-            return 'Something went wrong Make sure you enter it in correct form.'
-
-    def check_aek_too(self, text: Union[List[str], str]) -> Union[List[bool], List[str], bool, str]:
-        """
-        Thai tonal word checker
-
-        :param str or list[str] text: Thai word or list of Thai words
-        :return: the check if the word is aek or too or False(not both) or list of the check if input is list
-        :rtype: Union[List[bool], List[str], bool, str]
-
-        :Example:
-        ::
-
-            from pythainlp.khavee import KhaveeVerifier
-
-            kv = KhaveeVerifier()
-
-            # การเช็คคำเอกโท
-            print(kv.check_aek_too('เอง'), kv.check_aek_too('เอ่ง'), kv.check_aek_too('เอ้ง'))
-            ## -> False, aek, too
-            print(kv.check_aek_too(['เอง', 'เอ่ง', 'เอ้ง'])) # ใช้ List ได้เหมือนกัน
-            ## -> [False, 'aek', 'too']
-        """
-        if isinstance(text, list):
-            return [self.check_aek_too(t) for t in text]
-
-        if not isinstance(text, str):
-            raise TypeError('text must be str or iterable list[str]')
-
-        word_characters = [*text]
-        if '่' in word_characters and not '้' in word_characters:
-            return 'aek'
-        elif '้' in word_characters and not '่' in word_characters:
-            return 'too'
-        else:
-            return False
+# -*- coding: utf-8 -*-
+# Copyright (C) 2016-2023 PyThaiNLP Project
+#
+# Licensed under the Apache License, Version 2.0 (the "License");
+# you may not use this file except in compliance with the License.
+# You may obtain a copy of the License at
+#
+#     http://www.apache.org/licenses/LICENSE-2.0
+#
+# Unless required by applicable law or agreed to in writing, software
+# distributed under the License is distributed on an "AS IS" BASIS,
+# WITHOUT WARRANTIES OR CONDITIONS OF ANY KIND, either express or implied.
+# See the License for the specific language governing permissions and
+# limitations under the License.
+from typing import List, Union
+from pythainlp.tokenize import subword_tokenize
+
+
+class KhaveeVerifier:
+    def __init__(self):
+        """
+        KhaveeVerifier: Thai Poetry verifier
+        """
+        pass
+
+    def check_sara(self, word: str)-> str:
+        """
+        Check the vowels in the Thai word.
+
+        :param str word: Thai word
+        :return: name vowel of the word.
+        :rtype: str
+
+        :Example:
+        ::
+
+            from pythainlp.khavee import KhaveeVerifier
+
+            kv = KhaveeVerifier()
+
+            print(kv.check_sara('เริง'))
+            # output: 'เออ'
+        """
+        sara = []
+        countoa = 0
+        # In case การันย์
+        if '์' in word[-1]:
+            word = word[:-2]
+        # In case สระเดี่ยว
+        for i in word:
+            if i == 'ะ' or i == 'ั':
+                sara.append('อะ')
+            elif i == 'ิ':
+                sara.append('อิ')
+            elif i == 'ุ':
+                sara.append('อุ')
+            elif i == 'ึ':
+                sara.append('อึ')
+            elif i == 'ี':
+                sara.append('อี')
+            elif i == 'ู':
+                sara.append('อู')
+            elif i == 'ื':
+                sara.append('อือ')
+            elif i == 'เ':
+                sara.append('เอ')
+            elif i == 'แ':
+                sara.append('แอ')
+            elif i == 'า':
+                sara.append('อา') 
+            elif i == 'โ':
+                sara.append('โอ')
+            elif i == 'ำ':
+                sara.append('อำ')
+            elif i == 'อ':
+                countoa += 1
+                sara.append('ออ')
+            elif i == 'ั' and 'ว' in word:
+                sara.append('อัว')
+            elif i == 'ไ' or i == 'ใ':
+                sara.append('ไอ') 
+            elif 'รร' in word:
+                if self.check_marttra(word) == 'กม':
+                    sara.append('อำ')
+                else:
+                    sara.append('อะ')
+        # Incase ออ
+        if countoa == 1 and 'อ' in word[-1]:
+            sara.remove('ออ')
+        # In case เอ เอ 
+        countA = 0
+        for i in sara:
+            if i == 'เอ':
+                countA = countA + 1
+            if countA > 1:
+                sara.remove('เอ')
+                sara.remove('เอ')
+                sara.append('แ')
+        # In case สระประสม
+        if 'เอ' in sara and 'อะ' in sara:
+            sara.remove('เอ')
+            sara.remove('อะ')
+            sara.append('เอะ')
+        elif 'แอ' in sara and 'อะ' in sara:
+            sara.remove('แอ')
+            sara.remove('อะ')
+            sara.append('แอะ')
+        if 'เอะ' in sara and 'ออ' in sara:
+            sara.remove('เอะ')
+            sara.remove('ออ')
+            sara.append('เออะ')
+        elif 'เอ' in sara and 'อิ' in sara:
+            sara.remove('เอ')
+            sara.remove('อิ')
+            sara.append('เออ')        
+        elif 'เอ' in sara and 'ออ' in sara and 'อ' in word[-1]:
+            sara.remove('เอ')
+            sara.remove('ออ')
+            sara.append('เออ')
+        elif 'โอ' in sara and 'อะ' in sara: 
+            sara.remove('โอ')
+            sara.remove('อะ')
+            sara.append('โอะ')
+        elif 'เอ' in sara and 'อี' in sara: 
+            sara.remove('เอ')
+            sara.remove('อี')
+            sara.append('เอีย')
+        elif 'เอ' in sara and 'อือ' in sara: 
+            sara.remove('เอ')
+            sara.remove('อือ')
+            sara.append('อัว')   
+        elif 'เอ' in sara and 'อา' in sara: 
+            sara.remove('เอ')
+            sara.remove('อา')
+            sara.append('เอา') 
+        elif 'เ' in word and 'า' in word and 'ะ' in word:
+            sara = []
+            sara.append('เอาะ')
+        if 'อือ' in sara and 'เออ' in sara: 
+            sara.remove('เออ')
+            sara.remove('อือ')
+            sara.append('เอือ')  
+        elif 'ออ' in sara and len(sara) > 1:
+            sara.remove('ออ')        
+        elif 'ว' in word and len(sara) == 0:
+            sara.append('อัว')
+        if 'ั' in word and self.check_marttra(word) == 'กา':
+            sara = []
+            sara.append('ไอ')
+        # In case อ
+        if word == 'เออะ':
+            sara = []
+            sara.append('เออะ')
+        elif word == 'เออ':
+            sara = []
+            sara.append('เออ')
+        elif word == 'เอ':
+            sara = []
+            sara.append('เอ')
+        elif word == 'เอะ':
+            sara = []
+            sara.append('เอะ')
+        elif word == 'เอา':
+            sara = []
+            sara.append('เอา')
+        elif word == 'เอาะ':
+            sara = []
+            sara.append('เอาะ')
+        if 'ฤา' in word or 'ฦา' in word:
+            sara = []
+            sara.append('อือ') 
+        elif 'ฤ' in word or 'ฦ' in word:
+            sara = []
+            sara.append('อึ') 
+        # In case กน
+        if sara == [] and len(word) == 2:
+            if word[-1] != 'ร':
+                sara.append('โอะ')
+            else:
+                sara.append('ออ') 
+        elif sara == [] and len(word) == 3:
+            sara.append('ออ') 
+        
+        if sara == []:
+            return 'Cant find Sara in this word'
+        else:
+            return sara[0]
+
+
+    def check_marttra(self, word: str) -> str:
+        """
+        Check the Thai spelling Section in the Thai word.
+
+        :param str word: Thai word
+        :return: name spelling Section of the word.
+        :rtype: str
+
+        :Example:
+        ::
+
+            from pythainlp.khavee import KhaveeVerifier
+
+            kv = KhaveeVerifier()
+
+            print(kv.check_marttra('สาว'))
+            # output: 'เกอว'
+        """
+        if word[-1] == 'ร' and word[-2] in ['ต','ท'] :
+            word = word[:-1]
+        if '์' in word[-1]:
+            if 'ิ' in word[-2] or 'ุ' in word[-2]:
+                word = word[:-3]
+            else:
+                word = word[:-2]
+        if 'ำ' in word or ('ํ' in word and 'า' in word) or 'ไ' in word or 'ใ' in word:
+            return 'กา'
+        elif word[-1] in ['า','ะ','ิ','ี','ุ','ู','อ'] or ('ี' in word and 'ย' in word[-1]) or ('ื' in word and 'อ' in word[-1]):
+            return 'กา'
+        elif word[-1] in ['ง']:
+            return 'กง'
+        elif word[-1] in ['ม']:
+            return 'กม'
+        elif word[-1] in ['ย']:
+            if 'ั' in word:
+                return 'กา'
+            else:
+                return 'เกย'
+        elif word[-1] in ['ว']:
+            return 'เกอว'
+        elif word[-1] in ['ก','ข','ค','ฆ']:
+            return 'กก'
+        elif word[-1] in ['จ','ช','ซ','ฎ','ฏ','ฐ','ฑ','ฒ','ด','ต','ถ','ท','ธ','ศ','ษ','ส'] :
+            return 'กด'
+        elif word[-1] in ['ญ',', ณ' ,'น' ,'ร' ,'ล' ,'ฬ']:
+            return 'กน'
+        elif word[-1] in ['บ', 'ป', 'พ', 'ฟ', 'ภ']:
+            return 'กบ'
+        else:
+           return 'Cant find Marttra in this word'
+
+    def check_sumpus(self, word1: str,word2: str) -> bool:
+        """
+        Check the rhyme between two words.
+
+        :param str word1: Thai word
+        :param str word2: Thai word
+        :return: boolen
+        :rtype: bool
+
+        :Example:
+        ::
+
+            from pythainlp.khavee import KhaveeVerifier
+
+            kv = KhaveeVerifier()
+
+            print(kv.check_sumpus('สรร','อัน'))
+            # output: True
+
+            print(kv.check_sumpus('สรร','แมว'))
+            # output: False
+        """
+        marttra1 = self.check_marttra(word1)
+        marttra2 = self.check_marttra(word2)
+        sara1 = self.check_sara(word1)
+        sara2 = self.check_sara(word2)
+        if sara1 == 'อะ' and marttra1 == 'เกย':
+            sara1 = 'ไอ'
+            marttra1 = 'กา'
+        elif sara2 == 'อะ' and marttra2 == 'เกย':
+            sara2 = 'ไอ'
+            marttra2 = 'กา'
+        if sara1 == 'อำ' and marttra1 == 'กม':
+            sara1 = 'อำ'
+            marttra1 = 'กา'
+        elif sara2 == 'อำ' and marttra2 == 'กม':
+            sara2 = 'อำ'
+            marttra2 = 'กา'
+        if marttra1 == marttra2 and sara1 == sara2:
+            return True
+        else:
+            return False
+
+    def check_klon(self, text: str,k_type: int=8) -> Union[List[str], str]:
+        """
+        Check the suitability of the poem according to Thai principles.
+
+        :param str text: Thai poem
+        :param int k_type: Type of Thai poem
+        :return: the check of the suitability of the poem according to Thai principles.
+        :rtype: Union[List[str], str]
+
+        :Example:
+        ::
+
+            from pythainlp.khavee import KhaveeVerifier
+
+            kv = KhaveeVerifier()
+
+            print(kv.check_klon('''ฉันชื่อหมูกรอบ ฉันชอบกินไก่ แล้วก็วิ่งไล่ หมาชื่อนํ้าทอง ลคคนเก่ง เอ๋งเอ๋งคะนอง มีคนจับจอง เขาชื่อน้องเธียร''', k_type=4))
+            # output: The poem is correct according to the principle.
+
+            print(kv.check_klon('''ฉันชื่อหมูกรอบ ฉันชอบกินไก่ แล้วก็วิ่งไล่ หมาชื่อนํ้าทอง ลคคนเก่ง เอ๋งเอ๋งเสียงหมา มีคนจับจอง เขาชื่อน้องเธียร''',k_type=4))
+            # # -> ["Cant find rhyme between paragraphs ('หมา', 'จอง')in paragraph 2", "Cant find rhyme between paragraphs ('หมา', 'ทอง')in paragraph 2"]
+        """
+        if k_type == 8:
+            try:
+                error = []
+                list_sumpus_sent1 = []
+                list_sumpus_sent2h = []
+                list_sumpus_sent2l = []
+                list_sumpus_sent3 = []
+                list_sumpus_sent4 = []
+                for i, sent in enumerate(text.split()):
+                    sub_sent = subword_tokenize(sent,engine='dict')
+                    # print(i)
+                    if len(sub_sent) > 10:
+                        error.append('In the sentence'+str(i+2)+'there are more than 10 words.'+str(sub_sent))
+                    if (i+1) % 4 == 1:
+                        list_sumpus_sent1.append(sub_sent[-1])
+                    elif (i+1) % 4 == 2:
+                        list_sumpus_sent2h.append([sub_sent[1],sub_sent[2],sub_sent[3],sub_sent[4]])
+                        list_sumpus_sent2l.append(sub_sent[-1])
+                    elif (i+1) % 4 == 3:
+                        list_sumpus_sent3.append(sub_sent[-1])
+                    elif (i+1) % 4 == 0:
+                        list_sumpus_sent4.append(sub_sent[-1])
+                if len(list_sumpus_sent1) != len(list_sumpus_sent2h) or len(list_sumpus_sent2h) != len(list_sumpus_sent2l) or len(list_sumpus_sent2l) != len(list_sumpus_sent3) or len(list_sumpus_sent3) != len(list_sumpus_sent4)  or len(list_sumpus_sent4) != len(list_sumpus_sent1):
+                    return 'The poem does not complete 4 sentences.'
+                else:
+                    for i in range(len(list_sumpus_sent1)):
+                        countwrong = 0
+                        for j in list_sumpus_sent2h[i]:
+                            if self.check_sumpus(list_sumpus_sent1[i],j) == False:
+                                    countwrong +=1
+                        if  countwrong > 3:
+                            error.append('Cant find rhyme between paragraphs '+str((list_sumpus_sent1[i],list_sumpus_sent2h[i]))+'in paragraph '+str(i+1))
+                        if self.check_sumpus(list_sumpus_sent2l[i],list_sumpus_sent3[i]) == False:
+                            # print(sumpus_sent2l,sumpus_sent3)
+                            error.append('Cant find rhyme between paragraphs '+str((list_sumpus_sent2l[i],list_sumpus_sent3[i]))+'in paragraph '+str(i+1))
+                        if i > 0:
+                            if self.check_sumpus(list_sumpus_sent2l[i],list_sumpus_sent4[i-1]) == False:
+                                error.append('Cant find rhyme between paragraphs '+str((list_sumpus_sent2l[i],list_sumpus_sent4[i-1]))+'in paragraph '+str(i+1))
+                    if error == []:
+                        return 'The poem is correct according to the principle.'
+                    else:
+                        return error
+            except:
+                return 'Something went wrong Make sure you enter it in correct form of klon 8.'
+        elif k_type == 4:
+            try:
+                error = []
+                list_sumpus_sent1 = []
+                list_sumpus_sent2h = []
+                list_sumpus_sent2l = []
+                list_sumpus_sent3 = []
+                list_sumpus_sent4 = []
+                for i, sent in enumerate(text.split()):
+                    sub_sent = subword_tokenize(sent,engine='dict')
+                    if len(sub_sent) > 5:
+                        error.append('In the sentence'+str(i+2)+'there are more than 4 words.'+str(sub_sent))
+                    if (i+1) % 4 == 1:
+                        list_sumpus_sent1.append(sub_sent[-1])
+                    elif (i+1) % 4 == 2:
+                        # print([sub_sent[1],sub_sent[2]])
+                        list_sumpus_sent2h.append([sub_sent[1],sub_sent[2]])
+                        list_sumpus_sent2l.append(sub_sent[-1])
+                    elif (i+1) % 4 == 3:
+                        list_sumpus_sent3.append(sub_sent[-1])
+                    elif (i+1) % 4 == 0:
+                        list_sumpus_sent4.append(sub_sent[-1])
+                if len(list_sumpus_sent1) != len(list_sumpus_sent2h) or len(list_sumpus_sent2h) != len(list_sumpus_sent2l) or len(list_sumpus_sent2l) != len(list_sumpus_sent3) or len(list_sumpus_sent3) != len(list_sumpus_sent4)  or len(list_sumpus_sent4) != len(list_sumpus_sent1):
+                    return 'The poem does not complete 4 sentences.'
+                else:
+                    for i in range(len(list_sumpus_sent1)):
+                        countwrong = 0
+                        for j in list_sumpus_sent2h[i]:
+                            # print(list_sumpus_sent1[i],j)
+                            if self.check_sumpus(list_sumpus_sent1[i],j) == False:
+                                    countwrong +=1
+                        if  countwrong > 1:
+                            error.append('Cant find rhyme between paragraphs '+str((list_sumpus_sent1[i],list_sumpus_sent2h[i]))+'in paragraph '+str(i+1))
+                        if self.check_sumpus(list_sumpus_sent2l[i],list_sumpus_sent3[i]) == False:
+                            # print(sumpus_sent2l,sumpus_sent3)
+                            error.append('Cant find rhyme between paragraphs '+str((list_sumpus_sent2l[i],list_sumpus_sent3[i]))+'in paragraph '+str(i+1))
+                        if i > 0:
+                            if self.check_sumpus(list_sumpus_sent2l[i],list_sumpus_sent4[i-1]) == False:
+                                error.append('Cant find rhyme between paragraphs '+str((list_sumpus_sent2l[i],list_sumpus_sent4[i-1]))+'in paragraph '+str(i+1))
+                    if error == []:
+                        return 'The poem is correct according to the principle.'
+                    else:
+                        return error
+            except:
+                return 'Something went wrong Make sure you enter it in correct form.'
+            
+        else:
+            return 'Something went wrong Make sure you enter it in correct form.'
+
+    def check_aek_too(self, text: Union[List[str], str]) -> Union[List[bool], List[str], bool, str]:
+        """
+        Thai tonal word checker
+
+        :param str or list[str] text: Thai word or list of Thai words
+        :return: the check if the word is aek or too or False(not both) or list of the check if input is list
+        :rtype: Union[List[bool], List[str], bool, str]
+
+        :Example:
+        ::
+
+            from pythainlp.khavee import KhaveeVerifier
+
+            kv = KhaveeVerifier()
+
+            # การเช็คคำเอกโท
+            print(kv.check_aek_too('เอง'), kv.check_aek_too('เอ่ง'), kv.check_aek_too('เอ้ง'))
+            ## -> False, aek, too
+            print(kv.check_aek_too(['เอง', 'เอ่ง', 'เอ้ง'])) # ใช้ List ได้เหมือนกัน
+            ## -> [False, 'aek', 'too']
+        """
+        if isinstance(text, list):
+            return [self.check_aek_too(t) for t in text]
+
+        if not isinstance(text, str):
+            raise TypeError('text must be str or iterable list[str]')
+
+        word_characters = [*text]
+        if '่' in word_characters and not '้' in word_characters:
+            return 'aek'
+        elif '้' in word_characters and not '่' in word_characters:
+            return 'too'
+        else:
+            return False