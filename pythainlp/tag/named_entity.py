--- conflicted
+++ resolved
@@ -90,28 +90,18 @@
         )
 
     def get_ner(
-<<<<<<< HEAD
-        self, text: str, pos: bool = True, tag:bool = False
-=======
-        self, text: str, pos: bool = True, tag: bool = False
->>>>>>> a7523b12
+         self, text: str, pos: bool = True, tag: bool = False
     ) -> Union[List[Tuple[str, str]], List[Tuple[str, str, str]]]:
         """
         This function tags named-entitiy from text in IOB format.
-
+        
         :param string text: text in Thai to be tagged
         :param boolean pos: To include POS tags in the results (`True`) or
                             exclude (`False`). The defualt value is `True`
         :param boolean tag: output like html tag.
-<<<<<<< HEAD
-        :return: a list of tuple associated with tokenized word, NER tag, 
-                 POS tag (if the parameter `pos` is specified as `True`),
-                 and output like html tag (if the parameter `tag` is 
-=======
         :return: a list of tuple associated with tokenized word, NER tag,
                  POS tag (if the parameter `pos` is specified as `True`),
                  and output like html tag (if the parameter `tag` is
->>>>>>> a7523b12
                  specified as `True`).
                  Otherwise, return a list of tuple associated with tokenized
                  word and NER tag
@@ -149,12 +139,8 @@
             ('14', 'B-TIME'), (':', 'I-TIME'),
             ('49', 'I-TIME'), (' ', 'I-TIME'),
             ('น.', 'I-TIME')]
-<<<<<<< HEAD
-            >>> ner.get_ner("วันที่ 15 ก.ย. 61 ทดสอบระบบเวลา 14:49 น.",tag=True)
-=======
             >>> ner.get_ner("วันที่ 15 ก.ย. 61 ทดสอบระบบเวลา 14:49 น.",
                             tag=True)
->>>>>>> a7523b12
             'วันที่ <DATE>15 ก.ย. 61</DATE> ทดสอบระบบเวลา <TIME>14:49 น.</TIME>'
         """
         self.__tokens = word_tokenize(text, engine=_WORD_TOKENIZER)
@@ -164,21 +150,6 @@
         self.__x_test = self.__extract_features(self.__pos_tags)
         self.__y = self.crf.predict_single(self.__x_test)
 
-<<<<<<< HEAD
-        self.sent_ner = [(self.__pos_tags[i][0], data) for i, data in enumerate(self.__y)]
-        if tag:
-            self.temp=""
-            self.sent=""
-            for idx,(word,ner) in enumerate(self.sent_ner):
-                if "B-" in ner:
-                    self.temp = ner.replace("B-","")
-                    self.sent += "<"+self.temp+">"
-                elif "O"== ner and self.temp!="":
-                    self.sent+="</"+self.temp+">"
-                    self.temp=""
-                self.sent += word
-                if idx == len(self.sent_ner)-1 and self.temp!="":
-=======
         self.sent_ner = [(self.__pos_tags[i][0], data)
                          for i, data in enumerate(self.__y)]
         if tag:
@@ -193,7 +164,6 @@
                     self.temp = ""
                 self.sent += word
                 if idx == len(self.sent_ner)-1 and self.temp != "":
->>>>>>> a7523b12
                     self.sent += "</"+self.temp+">"
             return self.sent
         elif pos:
@@ -203,10 +173,6 @@
             ]
         else:
             return self.sent_ner
-<<<<<<< HEAD
-
-=======
->>>>>>> a7523b12
 
     @staticmethod
     def __extract_features(doc):
