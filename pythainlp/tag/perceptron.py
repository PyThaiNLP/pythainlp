--- conflicted
+++ resolved
@@ -27,11 +27,8 @@
 _ORCHID_TAGGER = None
 _PUD_TAGGER = None
 _BLACKBOARD_TAGGER = None
-<<<<<<< HEAD
 _TDTB_TAGGER = None
-=======
 _TUD_TAGGER = None
->>>>>>> c08d6eb8
 
 
 def _orchid_tagger():
@@ -55,19 +52,18 @@
     return _LST20_TAGGER
 
 
-<<<<<<< HEAD
 def _tdtb():
     global _TDTB_TAGGER
     if not _TDTB_TAGGER:
         _TDTB_TAGGER = PerceptronTagger(path=_TDTB_PATH)
     return _TDTB_TAGGER
-=======
+
+
 def _tud_tagger():
     global _TUD_TAGGER
     if not _TUD_TAGGER:
         _TUD_TAGGER = PerceptronTagger(path=_TUD_PATH)
     return _TUD_TAGGER
->>>>>>> c08d6eb8
 
 
 def tag(words: List[str], corpus: str = "pud") -> List[Tuple[str, str]]:
@@ -93,14 +89,11 @@
         words = blackboard.pre_process(words)
         word_tags = _blackboard_tagger().tag(words)
         word_tags = blackboard.post_process(word_tags, to_ud)
-<<<<<<< HEAD
     elif corpus in ("tdtb"):
         word_tags = _tdtb().tag(words)
-=======
     elif corpus in ("tud"):
         tagger = _tud_tagger()
         word_tags = tagger.tag(words)
->>>>>>> c08d6eb8
     else:  # by default, use "pud" for corpus
         tagger = _pud_tagger()
         word_tags = tagger.tag(words)
