# -*- coding: utf-8 -*-
"""
Thai tokenizers
"""
import re
import warnings
from typing import Iterable, List, Union

from pythainlp.corpus import thai_syllables, thai_words

from .trie import Trie

DEFAULT_DICT_TRIE = Trie(thai_words())
SYLLABLE_DICT_TRIE = Trie(thai_syllables())


def word_tokenize(
    text: str,
    custom_dict: Trie = None,
    engine: str = "newmm",
    keep_whitespace: bool = True,
) -> List[str]:
    """
    Word tokenizer.

    Tokenizes running text into words (list of strings).

    :param str text: text to be tokenized
    :param str engine: name of the tokenizer to be used
    :param pythainlp.tokenize.Trie custom_dict: dictionary trie
    :param bool keep_whitespace: True to keep whitespaces, a common mark
                                 for end of phrase in Thai.
                                 Otherwise, whitespaces are omitted.
    :return: list of words
    :rtype: list[str]
    **Options for engine**
        * *newmm* (default) - dictionary-based, Maximum Matching +
          Thai Character Cluster
        * *newmm-safe* - newmm, with a mechanism to help avoid long
          processing time for text with continuous ambiguous breaking points
        * *longest* - dictionary-based, Longest Matching
        * *icu* - wrapper for ICU (International Components for Unicode,
          using PyICU), dictionary-based
        * *attacut* - wrapper for
          `AttaCut <https://github.com/PyThaiNLP/attacut>`_.,
          learning-based approach
        * *deepcut* - wrapper for
          `DeepCut <https://github.com/rkcosmos/deepcut>`_,
          learning-based approach

    .. warning::
        * the option for engine named *ulmfit* has been deprecated since \
          PyThaiNLP version 2.1
    :Note:
        - The parameter **custom_dict** can be provided as an argument \
          only for *newmm*, *longest*, and *attacut* engine.
    :Example:

    Tokenize text with different tokenizer::

        from pythainlp.tokenize import word_tokenize

        text = "โอเคบ่พวกเรารักภาษาบ้านเกิด"

        word_tokenize(text, engine="newmm")
        # output: ['โอเค', 'บ่', 'พวกเรา', 'รัก', 'ภาษา', 'บ้านเกิด']

        word_tokenize(text, engine='attacut')
        # output: ['โอเค', 'บ่', 'พวกเรา', 'รัก', 'ภาษา', 'บ้านเกิด']

    Tokenize text by omiting whitespaces::

        text = "วรรณกรรม ภาพวาด และการแสดงงิ้ว "

        word_tokenize(text, engine="newmm")
        # output:
        # ['วรรณกรรม', ' ', 'ภาพวาด', ' ', 'และ', 'การแสดง', 'งิ้ว', ' ']

        word_tokenize(text, engine="newmm", keep_whitespace=False)
        # output: ['วรรณกรรม', 'ภาพวาด', 'และ', 'การแสดง', 'งิ้ว']

    Tokenize with default and custom dictionary::

        from pythainlp.corpus.common import thai_words
        from pythainlp.tokenize import dict_trie

        text = 'ชินโซ อาเบะ เกิด 21 กันยายน'

        word_tokenize(text, engine="newmm")
        # output:
        # ['ชิน', 'โซ', ' ', 'อา', 'เบะ', ' ',
        #  'เกิด', ' ', '21', ' ', 'กันยายน']

        custom_dict_japanese_name = set(thai_words()
        custom_dict_japanese_name.add('ชินโซ')
        custom_dict_japanese_name.add('อาเบะ')

        trie = dict_trie(dict_source=custom_dict_japanese_name)

        word_tokenize(text, engine="newmm", custom_dict=trie))
        # output:
        # ['ชินโซ', ' ', 'อาเบะ',
        #   ' ', 'เกิด', ' ', '21', ' ', 'กันยายน']
    """
    if not text or not isinstance(text, str):
        return []

    segments = []

    if engine == "newmm" or engine == "onecut":
        from .newmm import segment

        segments = segment(text, custom_dict)
    elif engine == "newmm-safe":
        from .newmm import segment

        segments = segment(text, custom_dict, safe_mode=True)
    elif engine == "attacut":
        from .attacut import segment

        segments = segment(text)
    elif engine == "longest":
        from .longest import segment

        segments = segment(text, custom_dict)
    elif engine == "mm" or engine == "multi_cut":
        from .multi_cut import segment

        segments = segment(text, custom_dict)
    elif engine == "deepcut":  # deepcut can optionally use dictionary
        from .deepcut import segment

        if custom_dict:
            custom_dict = list(custom_dict)
            segments = segment(text, custom_dict)
        else:
            segments = segment(text)
    elif engine == "icu":
        from .pyicu import segment

        segments = segment(text)
    else:  # default, use "newmm" engine
        from .newmm import segment

        segments = segment(text, custom_dict)

    if not keep_whitespace:
        segments = [token.strip(" ") for token in segments if token.strip(" ")]

    return segments


def dict_word_tokenize(
    text: str,
    custom_dict: Trie = DEFAULT_DICT_TRIE,
    engine: str = "newmm",
    keep_whitespace: bool = True,
) -> List[str]:
    """
    Word tokenizer, with custom dictionary. DEPRECATED.

    :meth: DEPRECATED: Please use `word_tokenize()` with a `custom_dict`
           argument instead
    :param str text: text to be tokenized
    :param dict custom_dict: a dictionary trie, or an iterable of words,
                             or a string of dictionary path
    :param str engine: choose between different options of engine to token
                       (newmm [default], longest, and attacut)
    :param bool keep_whitespace: True to keep whitespaces, a common mark
                                 for end of phrase in Thai
    :return: list of words
    :rtype: list[str]
    """
    warnings.warn(
        "dict_word_tokenize is deprecated. Use word_tokenize with a custom_dict argument instead.",
        DeprecationWarning,
    )

    return word_tokenize(
        text=text,
        custom_dict=custom_dict,
        engine=engine,
        keep_whitespace=keep_whitespace,
    )


<<<<<<< HEAD
def sent_tokenize(
    text: str, engine: str = "crfcut", keep_whitespace: bool = True
) -> List[str]:
=======
def sent_tokenize(text: str, engine: str = "whitespace+newline", keep_whitespace: bool = True) -> List[str]:
>>>>>>> afce230b
    """
    Sentence tokenizer.

    Tokenizes running text into "sentences"

    :param str text: the text to be tokenized
    :param str engine: choose among *'crfcut'*, *'whitespace'*, \
    *'whitespace+newline'*
    :return: list of splited sentences
    :rtype: list[str]
    **Options for engine**
        * *crfcut* - (default) split by CRF trained on TED dataset
        * *whitespace+newline* - split by whitespaces and newline.
        * *whitespace* - split by whitespaces. Specifiaclly, with \
                         :class:`regex` pattern  ``r" +"``
    :Example:

    Split the text based on *whitespace*::

        from pythainlp.tokenize import sent_tokenize

        sentence_1 = "ฉันไปประชุมเมื่อวันที่ 11 มีนาคม"
        sentence_2 = "ข้าราชการได้รับการหมุนเวียนเป็นระยะ \\
        และได้รับมอบหมายให้ประจำในระดับภูมิภาค"

        sent_tokenize(sentence_1, engine="whitespace")
        # output: ['ฉันไปประชุมเมื่อวันที่', '11', 'มีนาคม']

        sent_tokenize(sentence_2, engine="whitespace")
        # output: ['ข้าราชการได้รับการหมุนเวียนเป็นระยะ',
        #   '\\nและได้รับมอบหมายให้ประจำในระดับภูมิภาค']

    Split the text based on *whitespace* and *newline*::

        sentence_1 = "ฉันไปประชุมเมื่อวันที่ 11 มีนาคม"
        sentence_2 = "ข้าราชการได้รับการหมุนเวียนเป็นระยะ \\
        และได้รับมอบหมายให้ประจำในระดับภูมิภาค"

        sent_tokenize(sentence_1, engine="whitespace+newline")
        # output: ['ฉันไปประชุมเมื่อวันที่', '11', 'มีนาคม']
        sent_tokenize(sentence_2, engine="whitespace+newline")
        # output: ['ข้าราชการได้รับการหมุนเวียนเป็นระยะ',
        '\\nและได้รับมอบหมายให้ประจำในระดับภูมิภาค']

    Split the text using CRF trained on TED dataset::

        sentence_1 = "ฉันไปประชุมเมื่อวันที่ 11 มีนาคม"
        sentence_2 = "ข้าราชการได้รับการหมุนเวียนเป็นระยะ \\
        และเขาได้รับมอบหมายให้ประจำในระดับภูมิภาค"

        sent_tokenize(sentence_1, engine="crfcut")
        # output: ['ฉันไปประชุมเมื่อวันที่ 11 มีนาคม']

        sent_tokenize(sentence_2, engine="crfcut")
        # output: ['ข้าราชการได้รับการหมุนเวียนเป็นระยะ ',
        'และเขาได้รับมอบหมายให้ประจำในระดับภูมิภาค']
    """

    if not text or not isinstance(text, str):
        return []

    segments = []

<<<<<<< HEAD
    if engine == "crfcut":
        from .crfcut import segment

        segments = segment(text)
    elif engine == "whitespace":
        segments = re.split(r" +", text, re.U)
    elif engine == "whitespace+newline":
        segments = text.split()
    else:  # default to crfcut
        from .crfcut import segment

        segments = segment(text)

    if not keep_whitespace:
        segments = [token.strip(" ") for token in segments if token.strip(" ")]

    return segments


def subword_tokenize(
    text: str, engine: str = "tcc", keep_whitespace: bool = True
) -> List[str]:
=======
    if engine == "whitespace":
        segments = re.split(r" +", text, re.U)
    else:  # default, use whitespace + newline
        segments = text.split()

    if not keep_whitespace:
        segments = [token.strip(" ") for token in segments if token.strip(" ")]

    return segments


def subword_tokenize(text: str, engine: str = "tcc", keep_whitespace: bool = True) -> List[str]:
>>>>>>> afce230b
    """
    Subword tokenizer. Can be smaller than syllable.

    Tokenizes text into inseparable units of
    Thai contiguous characters namely
    `Thai Character Clusters (TCCs) \
    <https://www.researchgate.net/publication/2853284_Character_Cluster_Based_Thai_Information_Retrieval>`_
    TCCs are the units based on Thai spelling feature that could not be
    separated any character further such as   'ก็', 'จะ', 'ไม่', and 'ฝา'.
    If the following units are separated, they could not be spelled out.
    This function apply the TCC rules to tokenizes the text into
    the smallest units.

    For example, the word 'ขนมชั้น' would be tokenized
    into 'ข', 'น', 'ม', and 'ชั้น'.

    :param str text: text to be tokenized
    :param str engine: the name subword tokenizer
    :return: list of subwords
    :rtype: list[str]
    **Options for engine**
        * *tcc* (default) -  Thai Character Cluster (Theeramunkong et al. 2000)
        * *etcc* - Enhanced Thai Character Cluster (Inrut et al. 2001)
          [In development]

    :Example:

    Tokenize text into subword based on *tcc*::

        from pythainlp.tokenize import subword_tokenize

        text_1 = "ยุคเริ่มแรกของ ราชวงศ์หมิง"
        text_2 = "ความแปลกแยกและพัฒนาการ"

        subword_tokenize(text_1, engine='tcc')
        # output: ['ยุ', 'ค', 'เริ่ม', 'แร', 'ก',
        #   'ข', 'อ', 'ง', ' ', 'รา', 'ช', 'ว', 'ง',
        #   'ศ', '์', 'ห', 'มิ', 'ง']

        subword_tokenize(text_2, engine='tcc')
        # output: ['ค', 'วา', 'ม', 'แป', 'ล', 'ก', 'แย', 'ก',
        'และ', 'พัฒ','นา', 'กา', 'ร']

    Tokenize text into subword based on *etcc* **(Work In Progress)**::

        text_1 = "ยุคเริ่มแรกของ ราชวงศ์หมิง"
        text_2 = "ความแปลกแยกและพัฒนาการ"

        subword_tokenize(text_1, engine='etcc')
        # output: ['ยุคเริ่มแรกของ ราชวงศ์หมิง']

        subword_tokenize(text_2, engine='etcc')
        # output: ['ความแปลกแยกและ', 'พัฒ', 'นาการ']
    """
    if not text or not isinstance(text, str):
        return []

    if engine == "tcc":
        from .tcc import segment
<<<<<<< HEAD
    if engine == "etcc":
=======
    elif engine == "etcc":
>>>>>>> afce230b
        from .etcc import segment
    else:  # default
        from .tcc import segment

    segments = segment(text)
<<<<<<< HEAD
=======

    if not keep_whitespace:
        segments = [token.strip(" ") for token in segments if token.strip(" ")]

    return segments
>>>>>>> afce230b

    if not keep_whitespace:
        segments = [token.strip(" ") for token in segments if token.strip(" ")]

<<<<<<< HEAD
    return segments


def syllable_tokenize(
    text: str, engine: str = "default", keep_whitespace: bool = True
) -> List[str]:
=======
def syllable_tokenize(text: str, engine: str = "default", keep_whitespace: bool = True) -> List[str]:
>>>>>>> afce230b
    """
    Syllable tokenizer.

    Tokenizes text into syllable (Thai: พยางค์), a unit of
    pronunciation having one vowel sound.  For example, the word 'รถไฟ'
    contains two syallbles including 'รถ', and 'ไฟ'.

    Under the hood, this function uses :func:`pythainlp.tokenize.word_tokenize`
    with *newmm* as a tokenizer. The function tokenize the text with
    the dictionary of Thai words from
    :func:`pythainlp.corpus.common.thai_words`
    and then dictionary of Thai syllable from
    :func:`pythainlp.corpus.common.thai_syllables`.
    As a result, only syllables are obtained.

    :param str text: input string to be tokenized
    :param str engine: name of the syllable tokenizer
    :return: list of syllables where whitespaces in the text **are included**
    :rtype: list[str]
    **Options for engine**
        * *default*
        * *ssg* - CRF syllable segmenter for Thai.
    :Example::
    ::

        from pythainlp.tokenize import syllable_tokenize

        text = 'รถไฟสมัยใหม่จะใช้กำลังจากหัวรถจักรดีเซล หรือจากไฟฟ้า'
        syllable_tokenize(text)
        ['รถ', 'ไฟ', 'สมัย', 'ใหม่', 'ใช้', 'กำ', 'ลัง', 'จาก', 'หัว',
        'รถ', 'จักร', 'ดี', 'เซล', ' ', 'หรือ', 'จาก', 'ไฟ', 'ฟ้า']
    """

    if not text or not isinstance(text, str):
        return []

    segments = []

    if engine == "ssg":
        from .ssg import segment

        segments = segment(text)
    else:  # default
        words = word_tokenize(text)
        for word in words:
<<<<<<< HEAD
            segments.extend(
                word_tokenize(text=word, custom_dict=SYLLABLE_DICT_TRIE)
            )
=======
            segments.extend(word_tokenize(
                text=word, custom_dict=SYLLABLE_DICT_TRIE))
>>>>>>> afce230b

    if not keep_whitespace:
        segments = [token.strip(" ") for token in segments if token.strip(" ")]

    return segments


def dict_trie(dict_source: Union[str, Iterable[str], Trie]) -> Trie:
    """
    Create a dictionary trie which will be used for word_tokenize() function.

    :param str|Iterable[str]|pythainlp.tokenize.Trie dict_source: a path to
        dictionary file or a list of words or a pythainlp.tokenize.Trie object
    :return: a trie object created from a dictionary input
    :rtype: pythainlp.tokenize.Trie
    """
    trie = None

    if isinstance(dict_source, Trie):
        trie = dict_source
    elif isinstance(dict_source, str):
        # Receive a file path of the dict to read
        with open(dict_source, "r", encoding="utf8") as f:
            _vocabs = f.read().splitlines()
            trie = Trie(_vocabs)
    elif isinstance(dict_source, Iterable):
        # Note: Since Trie and str are both Iterable,
        # so the Iterable check should be here, at the very end,
        # because it has less specificality
        # Received a sequence type object of vocabs
        trie = Trie(dict_source)
    else:
        raise TypeError(
            "Type of dict_source must be pythainlp.tokenize.Trie, or Iterable[str], or str (path to source file)"
        )

    return trie


class Tokenizer:
    """
    Tokenizer class, for a custom tokenizer.

    This class allows users to pre-define custom dictionary along with
    tokenizer and encapsulate them into one single object.
    It is an wrapper for both two functions including
    :func:`pythainlp.tokenize.word_tokenize`,
    and :func:`pythainlp.tokenize.dict_trie`

    :Example:

    Tokenizer object instantiated with :class:`pythainlp.tokenize.Trie`::

        from pythainlp.tokenize import Tokenizer
        from pythainlp.tokenize import Tokenizer, dict_trie
        from pythainlp.corpus.common import thai_words

        custom_words_list = set(thai_words())
        custom_words_list.add('อะเฟเซีย')
        custom_words_list.add('Aphasia')
        trie = dict_trie(dict_source=custom_words_list)

        text = "อะเฟเซีย (Aphasia*) เป็นอาการผิดปกติของการพูด"
        _tokenizer = Tokenizer(custom_dict=trie, engine='newmm')
        # output: ['อะเฟเซีย', ' ', '(', 'Aphasia', ')', ' ', 'เป็น', 'อาการ',
        'ผิดปกติ', 'ของ', 'การ', 'พูด']

    Tokenizer object instantiated with a list of words::

        text = "อะเฟเซีย (Aphasia) เป็นอาการผิดปกติของการพูด"
        _tokenizer = Tokenizer(custom_dict=list(thai_words()), engine='newmm')
        _tokenizer.word_tokenize(text)
        # output:
        # ['อะ', 'เฟเซีย', ' ', '(', 'Aphasia', ')', ' ', 'เป็น', 'อาการ',
        #   'ผิดปกติ', 'ของ', 'การ', 'พูด']

    Tokenizer object instantiated with a file path containing list of
    word separated with *newline* and explicitly set a new tokenizer
    after initiation::

        PATH_TO_CUSTOM_DICTIONARY = './custom_dictionary.txtt'

        # write a file
        with open(PATH_TO_CUSTOM_DICTIONARY, 'w', encoding='utf-8') as f:
            f.write('อะเฟเซีย\\nAphasia\\nผิด\\nปกติ')

        text = "อะเฟเซีย (Aphasia) เป็นอาการผิดปกติของการพูด"

        # initate an object from file with `attacut` as tokenizer
        _tokenizer = Tokenizer(custom_dict=PATH_TO_CUSTOM_DICTIONARY, \\
            engine='attacut')

        _tokenizer.word_tokenize(text)
        # output:
        # ['อะเฟเซีย', ' ', '(', 'Aphasia', ')', ' ', 'เป็น', 'อาการ', 'ผิด',
        #   'ปกติ', 'ของ', 'การ', 'พูด']

        # change tokenizer to `newmm`
        _tokenizer.set_tokenizer_engine(engine='newmm')
        _tokenizer.word_tokenize(text)
        # output:
        # ['อะเฟเซีย', ' ', '(', 'Aphasia', ')', ' ', 'เป็นอาการ', 'ผิด',
        #   'ปกติ', 'ของการพูด']
    """

    def __init__(
        self,
        custom_dict: Union[Trie, Iterable[str], str] = None,
        engine: str = "newmm",
        keep_whitespace: bool = True,
    ):
        """
        Initialize tokenizer object.

        :param str: a file path, a list of vocaburaies* to be
                    used to create a trie, or an instantiated
                    :class:`pythainlp.tokenize.Trie` object.
        :param str engine: choose between different options of engine to token
                           (i.e.  *newmm*, *longest*, *attacut*)
        """
        self.__trie_dict = None
        if custom_dict:
            self.__trie_dict = dict_trie(custom_dict)
        else:
            self.__trie_dict = DEFAULT_DICT_TRIE
        self.__engine = engine
        self.__keep_whitespace = keep_whitespace

    def word_tokenize(self, text: str) -> List[str]:
        """
        Main tokenization function.

        :param str text: text to be tokenized
        :return: list of words, tokenized from the text
        :rtype: list[str]
        """
        return word_tokenize(
            text,
            custom_dict=self.__trie_dict,
            engine=self.__engine,
<<<<<<< HEAD
            keep_whitespace=self.__keep_whitespace,
=======
            keep_whitespace=self.__keep_whitespace
>>>>>>> afce230b
        )

    def set_tokenize_engine(self, engine: str) -> None:
        """
<<<<<<< HEAD
        Set the engine for the tokenizer.

=======
        Set the tokenizer's engine
>>>>>>> afce230b
        :param str engine: choose between different options of engine to token
                           (i.e. *newmm*, *longest*, *attacut*)
        """
        self.__engine = engine<|MERGE_RESOLUTION|>--- conflicted
+++ resolved
@@ -184,13 +184,9 @@
     )
 
 
-<<<<<<< HEAD
 def sent_tokenize(
     text: str, engine: str = "crfcut", keep_whitespace: bool = True
 ) -> List[str]:
-=======
-def sent_tokenize(text: str, engine: str = "whitespace+newline", keep_whitespace: bool = True) -> List[str]:
->>>>>>> afce230b
     """
     Sentence tokenizer.
 
@@ -254,7 +250,6 @@
 
     segments = []
 
-<<<<<<< HEAD
     if engine == "crfcut":
         from .crfcut import segment
 
@@ -277,20 +272,6 @@
 def subword_tokenize(
     text: str, engine: str = "tcc", keep_whitespace: bool = True
 ) -> List[str]:
-=======
-    if engine == "whitespace":
-        segments = re.split(r" +", text, re.U)
-    else:  # default, use whitespace + newline
-        segments = text.split()
-
-    if not keep_whitespace:
-        segments = [token.strip(" ") for token in segments if token.strip(" ")]
-
-    return segments
-
-
-def subword_tokenize(text: str, engine: str = "tcc", keep_whitespace: bool = True) -> List[str]:
->>>>>>> afce230b
     """
     Subword tokenizer. Can be smaller than syllable.
 
@@ -350,38 +331,22 @@
 
     if engine == "tcc":
         from .tcc import segment
-<<<<<<< HEAD
-    if engine == "etcc":
-=======
     elif engine == "etcc":
->>>>>>> afce230b
         from .etcc import segment
     else:  # default
         from .tcc import segment
 
     segments = segment(text)
-<<<<<<< HEAD
-=======
 
     if not keep_whitespace:
         segments = [token.strip(" ") for token in segments if token.strip(" ")]
 
-    return segments
->>>>>>> afce230b
-
-    if not keep_whitespace:
-        segments = [token.strip(" ") for token in segments if token.strip(" ")]
-
-<<<<<<< HEAD
     return segments
 
 
 def syllable_tokenize(
     text: str, engine: str = "default", keep_whitespace: bool = True
 ) -> List[str]:
-=======
-def syllable_tokenize(text: str, engine: str = "default", keep_whitespace: bool = True) -> List[str]:
->>>>>>> afce230b
     """
     Syllable tokenizer.
 
@@ -427,14 +392,9 @@
     else:  # default
         words = word_tokenize(text)
         for word in words:
-<<<<<<< HEAD
             segments.extend(
                 word_tokenize(text=word, custom_dict=SYLLABLE_DICT_TRIE)
             )
-=======
-            segments.extend(word_tokenize(
-                text=word, custom_dict=SYLLABLE_DICT_TRIE))
->>>>>>> afce230b
 
     if not keep_whitespace:
         segments = [token.strip(" ") for token in segments if token.strip(" ")]
@@ -575,21 +535,13 @@
             text,
             custom_dict=self.__trie_dict,
             engine=self.__engine,
-<<<<<<< HEAD
             keep_whitespace=self.__keep_whitespace,
-=======
-            keep_whitespace=self.__keep_whitespace
->>>>>>> afce230b
         )
 
     def set_tokenize_engine(self, engine: str) -> None:
         """
-<<<<<<< HEAD
-        Set the engine for the tokenizer.
-
-=======
-        Set the tokenizer's engine
->>>>>>> afce230b
+        Set the tokenizer's engine.
+
         :param str engine: choose between different options of engine to token
                            (i.e. *newmm*, *longest*, *attacut*)
         """
