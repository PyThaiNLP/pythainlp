# -*- coding: utf-8 -*-
"""
Tokenizer generic functions
"""
import re
from typing import Iterable, List, Union

from pythainlp.tokenize import (
    DEFAULT_SENT_TOKENIZE_ENGINE,
    DEFAULT_SUBWORD_TOKENIZE_ENGINE,
    DEFAULT_SYLLABLE_DICT_TRIE,
    DEFAULT_SYLLABLE_TOKENIZE_ENGINE,
    DEFAULT_WORD_DICT_TRIE,
    DEFAULT_WORD_TOKENIZE_ENGINE,
)
from pythainlp.util.trie import Trie, dict_trie


def clause_tokenize(doc: List[str]) -> List[List[str]]:
    """
    Clause tokenizer. (or Clause segmentation)

    Tokenizes running word list into list of clauses (list of strings).
    split by CRF trained on LST20 Corpus.

    :param str doc: word list to be clause
    :return: list of claues
    :rtype: list[list[str]]

    :Example:

        from pythainlp.tokenize import clause_tokenize

        clause_tokenize(["ฉัน","นอน","และ","คุณ","เล่น","มือถือ","ส่วน","น้อง","เขียน","โปรแกรม"])
        [['ฉัน', 'นอน'],
        ['และ', 'คุณ', 'เล่น', 'มือถือ'],
        ['ส่วน', 'น้อง', 'เขียน', 'โปรแกรม']]
    """
<<<<<<< HEAD
    from pythainlp.tokenize.crfcls import segment
=======
    if not doc or not isinstance(doc, str):
        return []

    from .crfcls import segment
>>>>>>> 19ff3510

    return segment(doc)


def word_tokenize(
    text: str,
    custom_dict: Trie = None,
    engine: str = DEFAULT_WORD_TOKENIZE_ENGINE,
    keep_whitespace: bool = True,
) -> List[str]:
    """
    Word tokenizer.

    Tokenizes running text into words (list of strings).

    :param str text: text to be tokenized
    :param str engine: name of the tokenizer to be used
    :param pythainlp.util.Trie custom_dict: dictionary trie
    :param bool keep_whitespace: True to keep whitespaces, a common mark
                                 for end of phrase in Thai.
                                 Otherwise, whitespaces are omitted.
    :return: list of words
    :rtype: list[str]
    **Options for engine**
        * *newmm* (default) - dictionary-based, Maximum Matching +
          Thai Character Cluster
        * *newmm-safe* - newmm, with a mechanism to help avoid long
          processing time for text with continuous ambiguous breaking points
        * *longest* - dictionary-based, Longest Matching
        * *icu* - wrapper for ICU (International Components for Unicode,
          using PyICU), dictionary-based
        * *attacut* - wrapper for
          `AttaCut <https://github.com/PyThaiNLP/attacut>`_.,
          learning-based approach
        * *deepcut* - wrapper for
          `DeepCut <https://github.com/rkcosmos/deepcut>`_,
          learning-based approach
        * *nercut* - Dictionary-based maximal matching word segmentation,
          constrained with Thai Character Cluster (TCC) boundaries,
          and combining tokens that are parts of the same named-entity.

    :Note:
        - The parameter **custom_dict** can be provided as an argument \
          only for *newmm*, *longest*, and *attacut* engine.
    :Example:

    Tokenize text with different tokenizer::

        from pythainlp.tokenize import word_tokenize

        text = "โอเคบ่พวกเรารักภาษาบ้านเกิด"

        word_tokenize(text, engine="newmm")
        # output: ['โอเค', 'บ่', 'พวกเรา', 'รัก', 'ภาษา', 'บ้านเกิด']

        word_tokenize(text, engine='attacut')
        # output: ['โอเค', 'บ่', 'พวกเรา', 'รัก', 'ภาษา', 'บ้านเกิด']

    Tokenize text by omiting whitespaces::

        text = "วรรณกรรม ภาพวาด และการแสดงงิ้ว "

        word_tokenize(text, engine="newmm")
        # output:
        # ['วรรณกรรม', ' ', 'ภาพวาด', ' ', 'และ', 'การแสดง', 'งิ้ว', ' ']

        word_tokenize(text, engine="newmm", keep_whitespace=False)
        # output: ['วรรณกรรม', 'ภาพวาด', 'และ', 'การแสดง', 'งิ้ว']

    Tokenize with default and custom dictionary::

        from pythainlp.corpus.common import thai_words
        from pythainlp.tokenize import dict_trie

        text = 'ชินโซ อาเบะ เกิด 21 กันยายน'

        word_tokenize(text, engine="newmm")
        # output:
        # ['ชิน', 'โซ', ' ', 'อา', 'เบะ', ' ',
        #  'เกิด', ' ', '21', ' ', 'กันยายน']

        custom_dict_japanese_name = set(thai_words()
        custom_dict_japanese_name.add('ชินโซ')
        custom_dict_japanese_name.add('อาเบะ')

        trie = dict_trie(dict_source=custom_dict_japanese_name)

        word_tokenize(text, engine="newmm", custom_dict=trie))
        # output:
        # ['ชินโซ', ' ', 'อาเบะ',
        #   ' ', 'เกิด', ' ', '21', ' ', 'กันยายน']
    """
    if not text or not isinstance(text, str):
        return []

    segments = []

    if engine == "newmm" or engine == "onecut":
        from pythainlp.tokenize.newmm import segment

        segments = segment(text, custom_dict)
    elif engine == "newmm-safe":
        from pythainlp.tokenize.newmm import segment

        segments = segment(text, custom_dict, safe_mode=True)
    elif engine == "attacut":
        from pythainlp.tokenize.attacut import segment

        segments = segment(text)
    elif engine == "longest":
        from pythainlp.tokenize.longest import segment

        segments = segment(text, custom_dict)
    elif engine == "mm" or engine == "multi_cut":
        from pythainlp.tokenize.multi_cut import segment

        segments = segment(text, custom_dict)
    elif engine == "deepcut":  # deepcut can optionally use dictionary
        from pythainlp.tokenize.deepcut import segment

        if custom_dict:
            custom_dict = list(custom_dict)
            segments = segment(text, custom_dict)
        else:
            segments = segment(text)
    elif engine == "icu":
        from pythainlp.tokenize.pyicu import segment

        segments = segment(text)
    elif engine == "nercut":
        from .nercut import segment

        segments = segment(text)
    else:
        raise ValueError(
            f"""Tokenizer \"{engine}\" not found.
            It might be a typo; if not, please consult our document."""
        )

    if not keep_whitespace:
        segments = [token.strip(" ") for token in segments if token.strip(" ")]

    return segments


def sent_tokenize(
    text: str,
    engine: str = DEFAULT_SENT_TOKENIZE_ENGINE,
    keep_whitespace: bool = True,
) -> List[str]:
    """
    Sentence tokenizer.

    Tokenizes running text into "sentences"

    :param str text: the text to be tokenized
    :param str engine: choose among *'crfcut'*, *'whitespace'*, \
    *'whitespace+newline'*
    :return: list of splited sentences
    :rtype: list[str]
    **Options for engine**
        * *crfcut* - (default) split by CRF trained on TED dataset
        * *whitespace+newline* - split by whitespaces and newline.
        * *whitespace* - split by whitespaces. Specifiaclly, with \
                         :class:`regex` pattern  ``r" +"``
    :Example:

    Split the text based on *whitespace*::

        from pythainlp.tokenize import sent_tokenize

        sentence_1 = "ฉันไปประชุมเมื่อวันที่ 11 มีนาคม"
        sentence_2 = "ข้าราชการได้รับการหมุนเวียนเป็นระยะ \\
        และได้รับมอบหมายให้ประจำในระดับภูมิภาค"

        sent_tokenize(sentence_1, engine="whitespace")
        # output: ['ฉันไปประชุมเมื่อวันที่', '11', 'มีนาคม']

        sent_tokenize(sentence_2, engine="whitespace")
        # output: ['ข้าราชการได้รับการหมุนเวียนเป็นระยะ',
        #   '\\nและได้รับมอบหมายให้ประจำในระดับภูมิภาค']

    Split the text based on *whitespace* and *newline*::

        sentence_1 = "ฉันไปประชุมเมื่อวันที่ 11 มีนาคม"
        sentence_2 = "ข้าราชการได้รับการหมุนเวียนเป็นระยะ \\
        และได้รับมอบหมายให้ประจำในระดับภูมิภาค"

        sent_tokenize(sentence_1, engine="whitespace+newline")
        # output: ['ฉันไปประชุมเมื่อวันที่', '11', 'มีนาคม']
        sent_tokenize(sentence_2, engine="whitespace+newline")
        # output: ['ข้าราชการได้รับการหมุนเวียนเป็นระยะ',
        '\\nและได้รับมอบหมายให้ประจำในระดับภูมิภาค']

    Split the text using CRF trained on TED dataset::

        sentence_1 = "ฉันไปประชุมเมื่อวันที่ 11 มีนาคม"
        sentence_2 = "ข้าราชการได้รับการหมุนเวียนเป็นระยะ \\
        และเขาได้รับมอบหมายให้ประจำในระดับภูมิภาค"

        sent_tokenize(sentence_1, engine="crfcut")
        # output: ['ฉันไปประชุมเมื่อวันที่ 11 มีนาคม']

        sent_tokenize(sentence_2, engine="crfcut")
        # output: ['ข้าราชการได้รับการหมุนเวียนเป็นระยะ ',
        'และเขาได้รับมอบหมายให้ประจำในระดับภูมิภาค']
    """

    if not text or not isinstance(text, str):
        return []

    segments = []

    if engine == "crfcut":
        from pythainlp.tokenize.crfcut import segment

        segments = segment(text)
    elif engine == "whitespace":
        segments = re.split(r" +", text, re.U)
    elif engine == "whitespace+newline":
        segments = text.split()
    else:
        raise ValueError(
            f"""Tokenizer \"{engine}\" not found.
            It might be a typo; if not, please consult our document."""
        )

    if not keep_whitespace:
        segments = [token.strip(" ") for token in segments if token.strip(" ")]

    return segments


def subword_tokenize(
    text: str,
    engine: str = DEFAULT_SUBWORD_TOKENIZE_ENGINE,
    keep_whitespace: bool = True,
) -> List[str]:
    """
    Subword tokenizer. Can be smaller than syllable.

    Tokenizes text into inseparable units of
    Thai contiguous characters namely
    `Thai Character Clusters (TCCs) \
    <https://www.researchgate.net/publication/2853284_Character_Cluster_Based_Thai_Information_Retrieval>`_
    TCCs are the units based on Thai spelling feature that could not be
    separated any character further such as   'ก็', 'จะ', 'ไม่', and 'ฝา'.
    If the following units are separated, they could not be spelled out.
    This function apply the TCC rules to tokenizes the text into
    the smallest units.

    For example, the word 'ขนมชั้น' would be tokenized
    into 'ข', 'น', 'ม', and 'ชั้น'.

    :param str text: text to be tokenized
    :param str engine: the name subword tokenizer
    :return: list of subwords
    :rtype: list[str]
    **Options for engine**
        * *tcc* (default) -  Thai Character Cluster (Theeramunkong et al. 2000)
        * *etcc* - Enhanced Thai Character Cluster (Inrut et al. 2001)

    :Example:

    Tokenize text into subword based on *tcc*::

        from pythainlp.tokenize import subword_tokenize

        text_1 = "ยุคเริ่มแรกของ ราชวงศ์หมิง"
        text_2 = "ความแปลกแยกและพัฒนาการ"

        subword_tokenize(text_1, engine='tcc')
        # output: ['ยุ', 'ค', 'เริ่ม', 'แร', 'ก',
        #   'ข', 'อ', 'ง', ' ', 'รา', 'ช', 'ว', 'ง',
        #   'ศ', '์', 'ห', 'มิ', 'ง']

        subword_tokenize(text_2, engine='tcc')
        # output: ['ค', 'วา', 'ม', 'แป', 'ล', 'ก', 'แย', 'ก',
        'และ', 'พัฒ','นา', 'กา', 'ร']

    Tokenize text into subword based on *etcc* **(Work In Progress)**::

        text_1 = "ยุคเริ่มแรกของ ราชวงศ์หมิง"
        text_2 = "ความแปลกแยกและพัฒนาการ"

        subword_tokenize(text_1, engine='etcc')
        # output: ['ยุคเริ่มแรกของ ราชวงศ์หมิง']

        subword_tokenize(text_2, engine='etcc')
        # output: ['ความแปลกแยกและ', 'พัฒ', 'นาการ']
    """
    if not text or not isinstance(text, str):
        return []

    if engine == "tcc":
        from pythainlp.tokenize.tcc import segment
    elif engine == "etcc":
        from pythainlp.tokenize.etcc import segment
    else:
        raise ValueError(
            f"""Tokenizer \"{engine}\" not found.
            It might be a typo; if not, please consult our document."""
        )

    segments = segment(text)

    if not keep_whitespace:
        segments = [token.strip(" ") for token in segments if token.strip(" ")]

    return segments


def syllable_tokenize(
    text: str,
    engine: str = DEFAULT_SYLLABLE_TOKENIZE_ENGINE,
    keep_whitespace: bool = True,
) -> List[str]:
    """
    Syllable tokenizer.

    Tokenizes text into syllable (Thai: พยางค์), a unit of
    pronunciation having one vowel sound.  For example, the word 'รถไฟ'
    contains two syallbles including 'รถ', and 'ไฟ'.

    Under the hood, this function uses :func:`pythainlp.tokenize.word_tokenize`
    with *newmm* as a tokenizer. The function tokenize the text with
    the dictionary of Thai words from
    :func:`pythainlp.corpus.common.thai_words`
    and then dictionary of Thai syllable from
    :func:`pythainlp.corpus.common.thai_syllables`.
    As a result, only syllables are obtained.

    :param str text: input string to be tokenized
    :param str engine: name of the syllable tokenizer
    :return: list of syllables where whitespaces in the text **are included**
    :rtype: list[str]
    **Options for engine**
        * *dict* (default) - newmm word tokenizer with a syllable dictionary
        * *ssg* - CRF syllable segmenter for Thai
    :Example::
    ::

        from pythainlp.tokenize import syllable_tokenize

        text = 'รถไฟสมัยใหม่จะใช้กำลังจากหัวรถจักรดีเซล หรือจากไฟฟ้า'
        syllable_tokenize(text)
        ['รถ', 'ไฟ', 'สมัย', 'ใหม่', 'ใช้', 'กำ', 'ลัง', 'จาก', 'หัว',
        'รถ', 'จักร', 'ดี', 'เซล', ' ', 'หรือ', 'จาก', 'ไฟ', 'ฟ้า']
    """

    if not text or not isinstance(text, str):
        return []

    segments = []

    if engine == "dict" or engine == "default":  # use syllable dictionary
        words = word_tokenize(text)
        for word in words:
            segments.extend(
                word_tokenize(
                    text=word, custom_dict=DEFAULT_SYLLABLE_DICT_TRIE
                )
            )
    elif engine == "ssg":
        from pythainlp.tokenize.ssg import segment

        segments = segment(text)
    else:
        raise ValueError(
            f"""Tokenizer \"{engine}\" not found.
            It might be a typo; if not, please consult our document."""
        )

    if not keep_whitespace:
        segments = [token.strip(" ") for token in segments if token.strip(" ")]

    return segments


class Tokenizer:
    """
    Tokenizer class, for a custom tokenizer.

    This class allows users to pre-define custom dictionary along with
    tokenizer and encapsulate them into one single object.
    It is an wrapper for both two functions including
    :func:`pythainlp.tokenize.word_tokenize`,
    and :func:`pythainlp.util.dict_trie`

    :Example:

    Tokenizer object instantiated with :class:`pythainlp.util.Trie`::

        from pythainlp.tokenize import Tokenizer
        from pythainlp.corpus.common import thai_words
        from pythainlp.util import dict_trie

        custom_words_list = set(thai_words())
        custom_words_list.add('อะเฟเซีย')
        custom_words_list.add('Aphasia')
        trie = dict_trie(dict_source=custom_words_list)

        text = "อะเฟเซีย (Aphasia*) เป็นอาการผิดปกติของการพูด"
        _tokenizer = Tokenizer(custom_dict=trie, engine='newmm')
        # output: ['อะเฟเซีย', ' ', '(', 'Aphasia', ')', ' ', 'เป็น', 'อาการ',
        'ผิดปกติ', 'ของ', 'การ', 'พูด']

    Tokenizer object instantiated with a list of words::

        text = "อะเฟเซีย (Aphasia) เป็นอาการผิดปกติของการพูด"
        _tokenizer = Tokenizer(custom_dict=list(thai_words()), engine='newmm')
        _tokenizer.word_tokenize(text)
        # output:
        # ['อะ', 'เฟเซีย', ' ', '(', 'Aphasia', ')', ' ', 'เป็น', 'อาการ',
        #   'ผิดปกติ', 'ของ', 'การ', 'พูด']

    Tokenizer object instantiated with a file path containing list of
    word separated with *newline* and explicitly set a new tokenizer
    after initiation::

        PATH_TO_CUSTOM_DICTIONARY = './custom_dictionary.txtt'

        # write a file
        with open(PATH_TO_CUSTOM_DICTIONARY, 'w', encoding='utf-8') as f:
            f.write('อะเฟเซีย\\nAphasia\\nผิด\\nปกติ')

        text = "อะเฟเซีย (Aphasia) เป็นอาการผิดปกติของการพูด"

        # initate an object from file with `attacut` as tokenizer
        _tokenizer = Tokenizer(custom_dict=PATH_TO_CUSTOM_DICTIONARY, \\
            engine='attacut')

        _tokenizer.word_tokenize(text)
        # output:
        # ['อะเฟเซีย', ' ', '(', 'Aphasia', ')', ' ', 'เป็น', 'อาการ', 'ผิด',
        #   'ปกติ', 'ของ', 'การ', 'พูด']

        # change tokenizer to `newmm`
        _tokenizer.set_tokenizer_engine(engine='newmm')
        _tokenizer.word_tokenize(text)
        # output:
        # ['อะเฟเซีย', ' ', '(', 'Aphasia', ')', ' ', 'เป็นอาการ', 'ผิด',
        #   'ปกติ', 'ของการพูด']
    """

    def __init__(
        self,
        custom_dict: Union[Trie, Iterable[str], str] = None,
        engine: str = "newmm",
        keep_whitespace: bool = True,
    ):
        """
        Initialize tokenizer object.

        :param str custom_dict: a file path, a list of vocaburaies* to be
                    used to create a trie, or an instantiated
                    :class:`pythainlp.util.Trie` object.
        :param str engine: choose between different options of engine to token
                           (i.e.  *newmm*, *longest*, *attacut*)
        :param bool keep_whitespace: True to keep whitespaces, a common mark
                                    for end of phrase in Thai
        """
        self.__trie_dict = None
        if custom_dict:
            self.__trie_dict = dict_trie(custom_dict)
        else:
            self.__trie_dict = DEFAULT_WORD_DICT_TRIE
        self.__engine = engine
        self.__keep_whitespace = keep_whitespace

    def word_tokenize(self, text: str) -> List[str]:
        """
        Main tokenization function.

        :param str text: text to be tokenized
        :return: list of words, tokenized from the text
        :rtype: list[str]
        """
        return word_tokenize(
            text,
            custom_dict=self.__trie_dict,
            engine=self.__engine,
            keep_whitespace=self.__keep_whitespace,
        )

    def set_tokenize_engine(self, engine: str) -> None:
        """
        Set the tokenizer's engine.

        :param str engine: choose between different options of engine to token
                           (i.e. *newmm*, *longest*, *attacut*)
        """
        self.__engine = engine<|MERGE_RESOLUTION|>--- conflicted
+++ resolved
@@ -36,14 +36,10 @@
         ['และ', 'คุณ', 'เล่น', 'มือถือ'],
         ['ส่วน', 'น้อง', 'เขียน', 'โปรแกรม']]
     """
-<<<<<<< HEAD
-    from pythainlp.tokenize.crfcls import segment
-=======
     if not doc or not isinstance(doc, str):
         return []
 
-    from .crfcls import segment
->>>>>>> 19ff3510
+    from pythainlp.tokenize.crfcls import segment
 
     return segment(doc)
 
