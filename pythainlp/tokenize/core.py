# -*- coding: utf-8 -*-
"""
Tokenizer generic functions
"""
import re
from typing import Iterable, List, Union

from pythainlp.tokenize import (
    DEFAULT_SENT_TOKENIZE_ENGINE,
    DEFAULT_SUBWORD_TOKENIZE_ENGINE,
    DEFAULT_SYLLABLE_DICT_TRIE,
    DEFAULT_SYLLABLE_TOKENIZE_ENGINE,
    DEFAULT_WORD_DICT_TRIE,
    DEFAULT_WORD_TOKENIZE_ENGINE,
)
from pythainlp.tokenize._utils import (
    apply_postprocessors,
    rejoin_formatted_num,
    strip_whitespace,
)
from pythainlp.util.trie import Trie, dict_trie


<<<<<<< HEAD
def word_detokenize(segments: Union[List[List[str]], List[str]], output: str = "str") -> Union[str, List[str]]:
=======
def clause_tokenize(doc: List[str]) -> List[List[str]]:
    """
    Clause tokenizer. (or Clause segmentation)

    Tokenizes running word list into list of clauses (list of strings).
    split by CRF trained on LST20 Corpus.

    It is free for **non-commercial uses and research only**. \
    You can read at `Facebook <https://www.facebook.com/dancearmy/posts/10157641945708284>`_.

    :param str doc: word list to be clause
    :return: list of claues
    :rtype: list[list[str]]

    :Example:

    Clause tokenizer::

        from pythainlp.tokenize import clause_tokenize

        clause_tokenize(["ฉัน","นอน","และ","คุณ","เล่น","มือถือ","ส่วน","น้อง","เขียน","โปรแกรม"])
        # [['ฉัน', 'นอน'],
        # ['และ', 'คุณ', 'เล่น', 'มือถือ'],
        # ['ส่วน', 'น้อง', 'เขียน', 'โปรแกรม']]

    """
    from pythainlp.tokenize.crfcls import segment

    return segment(doc)


def word_detokenize(
    segments: Union[List[List[str]], List[str]], output: str = "str"
) -> Union[str, List[str]]:
>>>>>>> 2606f85d
    """
    Word detokenizer.

    This function will detokenize the list word in each sentence to text.

    :param str segments: List sentences with list words.
    :param str output: the output type (str or list)
    :return: the thai text
    :rtype: Union[str,List[str]]
    """
    _list_all = []
    if isinstance(segments[0], str):
        segments = [segments]
    from pythainlp import thai_characters

    for i, s in enumerate(segments):
        _list_sents = []
        _add_index = []
        _space_index = []
        _mark_index = []
        for j, w in enumerate(s):
            if j > 0:
                # previous word
                p_w = s[j - 1]
                # if w is number or other language and not be space
                if (
                    w[0] not in thai_characters
                    and not w.isspace()
                    and not p_w.isspace()
                ):
                    _list_sents.append(" ")
                    _add_index.append(j)
                # if previous word is number or other language and not be space
                elif p_w[0] not in thai_characters and not p_w.isspace():
                    _list_sents.append(" ")
                    _add_index.append(j)
                # if word is Thai iteration mark
                elif w == "ๆ":
                    if not p_w.isspace():
                        _list_sents.append(" ")
                    _mark_index.append(j)
                elif w.isspace() and j - 1 not in _space_index:
                    _space_index.append(j)
                elif j - 1 in _mark_index:
                    _list_sents.append(" ")
            _list_sents.append(w)
        _list_all.append(_list_sents)
    if output == "list":
        return _list_all
    else:
        _text = []
        for i in _list_all:
            _temp = ""
            for j in i:
                _temp += j
            _text.append(_temp)
        return " ".join(_text)


def word_tokenize(
    text: str,
    custom_dict: Trie = None,
    engine: str = DEFAULT_WORD_TOKENIZE_ENGINE,
    keep_whitespace: bool = True,
    join_broken_num: bool = True,
) -> List[str]:
    """
    Word tokenizer.

    Tokenizes running text into words (list of strings).

    :param str text: text to be tokenized
    :param str engine: name of the tokenizer to be used
    :param pythainlp.util.Trie custom_dict: dictionary trie
    :param bool keep_whitespace: True to keep whitespaces, a common mark
                                 for end of phrase in Thai.
                                 Otherwise, whitespaces are omitted.
    :param bool join_broken_num: True to rejoin formatted numeric that could be wrongly separated.
                                 Otherwise, formatted numeric could be wrongly separated.

    :return: list of words
    :rtype: List[str]
    **Options for engine**
        * *attacut* - wrapper for
          `AttaCut <https://github.com/PyThaiNLP/attacut>`_.,
          learning-based approach
        * *deepcut* - wrapper for
          `DeepCut <https://github.com/rkcosmos/deepcut>`_,
          learning-based approach
        * *icu* - wrapper for a word tokenizer in
          `PyICU <https://gitlab.pyicu.org/main/pyicu>`_.,
          from ICU (International Components for Unicode),
          dictionary-based          
        * *longest* - dictionary-based, longest matching
        * *mm* - "multi-cut", dictionary-based, maximum matching
        * *nercut* - dictionary-based, maximal matching,
          constrained with Thai Character Cluster (TCC) boundaries,
          combining tokens that are parts of the same named-entity
        * *newmm* (default) - "new multi-cut",
          dictionary-based, maximum matching,
          constrained with Thai Character Cluster (TCC) boundaries
        * *newmm-safe* - newmm, with a mechanism to avoid long
          processing time for text with continuous ambiguous breaking points
        * *nlpo3* - wrapper for a word tokenizer in
          `nlpO3 <https://github.com/PyThaiNLP/nlpo3>`_.,
          newmm adaptation in Rust (2.5x faster)
        * *oskut* - wrapper for
          `OSKut <https://github.com/mrpeerat/OSKut>`_.,
          Out-of-domain StacKed cut for Word Segmentation
        * *sefr_cut* - wrapper for
          `SEFR CUT <https://github.com/mrpeerat/SEFR_CUT>`_.,
          Stacked Ensemble Filter and Refine for Word Segmentation
        * *tltk* - wrapper for
          `TLTK <https://pypi.org/project/tltk/>`_.,
           maximum collocation approach
    :Note:
        - The **custom_dict** parameter only works for \
          *deepcut*, *longest*, *newmm*, and *newmm-safe* engines.
    :Example:

    Tokenize text with different tokenizer::

        from pythainlp.tokenize import word_tokenize

        text = "โอเคบ่พวกเรารักภาษาบ้านเกิด"

        word_tokenize(text, engine="newmm")
        # output: ['โอเค', 'บ่', 'พวกเรา', 'รัก', 'ภาษา', 'บ้านเกิด']

        word_tokenize(text, engine='attacut')
        # output: ['โอเค', 'บ่', 'พวกเรา', 'รัก', 'ภาษา', 'บ้านเกิด']

    Tokenize text by omiting whitespaces::

        text = "วรรณกรรม ภาพวาด และการแสดงงิ้ว "

        word_tokenize(text, engine="newmm")
        # output:
        # ['วรรณกรรม', ' ', 'ภาพวาด', ' ', 'และ', 'การแสดง', 'งิ้ว', ' ']

        word_tokenize(text, engine="newmm", keep_whitespace=False)
        # output: ['วรรณกรรม', 'ภาพวาด', 'และ', 'การแสดง', 'งิ้ว']
        
    Join broken formatted numeric (e.g. time, decimals, IP address)::

        text = "เงิน1,234บาท19:32น 127.0.0.1"

        word_tokenize(text, engine="attacut", join_broken_num=False)
        # output:
        # ['เงิน', '1', ',', '234', 'บาท', '19', ':', '32น', ' ',
        #  '127', '.', '0', '.', '0', '.', '1']

        word_tokenize(text, engine="attacut", join_broken_num=True)
        # output:
        # ['เงิน', '1,234', 'บาท', '19:32น', ' ', '127.0.0.1']

    Tokenize with default and custom dictionary::

        from pythainlp.corpus.common import thai_words
        from pythainlp.tokenize import dict_trie

        text = 'ชินโซ อาเบะ เกิด 21 กันยายน'

        word_tokenize(text, engine="newmm")
        # output:
        # ['ชิน', 'โซ', ' ', 'อา', 'เบะ', ' ',
        #  'เกิด', ' ', '21', ' ', 'กันยายน']

        custom_dict_japanese_name = set(thai_words()
        custom_dict_japanese_name.add('ชินโซ')
        custom_dict_japanese_name.add('อาเบะ')

        trie = dict_trie(dict_source=custom_dict_japanese_name)

        word_tokenize(text, engine="newmm", custom_dict=trie))
        # output:
        # ['ชินโซ', ' ', 'อาเบะ', ' ',
        #  'เกิด', ' ', '21', ' ', 'กันยายน']
    """
    if not text or not isinstance(text, str):
        return []

    segments = []

    if engine == "newmm" or engine == "onecut":
        from pythainlp.tokenize.newmm import segment

        segments = segment(text, custom_dict)
    elif engine == "newmm-safe":
        from pythainlp.tokenize.newmm import segment

        segments = segment(text, custom_dict, safe_mode=True)
    elif engine == "attacut":
        from pythainlp.tokenize.attacut import segment

        segments = segment(text)
    elif engine == "longest":
        from pythainlp.tokenize.longest import segment

        segments = segment(text, custom_dict)
    elif engine == "mm" or engine == "multi_cut":
        from pythainlp.tokenize.multi_cut import segment

        segments = segment(text, custom_dict)
    elif engine == "deepcut":  # deepcut can optionally use dictionary
        from pythainlp.tokenize.deepcut import segment

        if custom_dict:
            custom_dict = list(custom_dict)
            segments = segment(text, custom_dict)
        else:
            segments = segment(text)
    elif engine == "icu":
        from pythainlp.tokenize.pyicu import segment

        segments = segment(text)
    elif engine == "nercut":
        from pythainlp.tokenize.nercut import segment

        segments = segment(text)
    elif engine == "sefr_cut":
        from pythainlp.tokenize.sefr_cut import segment

        segments = segment(text)
    elif engine == "tltk":
        from pythainlp.tokenize.tltk import segment

        segments = segment(text)
    elif engine == "oskut":
        from pythainlp.tokenize.oskut import segment

        segments = segment(text)
    elif engine == "nlpo3":
        from pythainlp.tokenize.nlpo3 import segment

        if isinstance(custom_dict, str):
            segments = segment(text, custom_dict=custom_dict)
        elif not isinstance(custom_dict, str) and custom_dict is not None:
            raise ValueError(
                f"""Tokenizer \"{engine}\":
                custom_dict must be a str.
                It is a dictionary name as assigned with load_dict().
                See pythainlp.tokenize.nlpo3.load_dict()"""
            )
        else:
            segments = segment(text)
    else:
        raise ValueError(
            f"""Tokenizer \"{engine}\" not found.
            It might be a typo; if not, please consult our document."""
        )

    postprocessors = []
    if join_broken_num:
        postprocessors.append(rejoin_formatted_num)

    if not keep_whitespace:
        postprocessors.append(strip_whitespace)

    segments = apply_postprocessors(segments, postprocessors)

    return segments


def sent_tokenize(
    text: str,
    engine: str = DEFAULT_SENT_TOKENIZE_ENGINE,
    keep_whitespace: bool = True,
) -> List[str]:
    """
    Sentence tokenizer.

    Tokenizes running text into "sentences"

    :param str text: the text to be tokenized
    :param str engine: choose among *'crfcut'*, *'whitespace'*, \
    *'whitespace+newline'*
    :return: list of splited sentences
    :rtype: list[str]
    **Options for engine**
        * *crfcut* - (default) split by CRF trained on TED dataset
        * *thaisum* - The implementation of sentence segmentator from \
            Nakhun Chumpolsathien, 2020
        * *tltk* - split by `TLTK <https://pypi.org/project/tltk/>`_.,
        * *whitespace+newline* - split by whitespaces and newline.
        * *whitespace* - split by whitespaces. Specifiaclly, with \
                         :class:`regex` pattern  ``r" +"``
    :Example:

    Split the text based on *whitespace*::

        from pythainlp.tokenize import sent_tokenize

        sentence_1 = "ฉันไปประชุมเมื่อวันที่ 11 มีนาคม"
        sentence_2 = "ข้าราชการได้รับการหมุนเวียนเป็นระยะ \\
        และได้รับมอบหมายให้ประจำในระดับภูมิภาค"

        sent_tokenize(sentence_1, engine="whitespace")
        # output: ['ฉันไปประชุมเมื่อวันที่', '11', 'มีนาคม']

        sent_tokenize(sentence_2, engine="whitespace")
        # output: ['ข้าราชการได้รับการหมุนเวียนเป็นระยะ',
        #   '\\nและได้รับมอบหมายให้ประจำในระดับภูมิภาค']

    Split the text based on *whitespace* and *newline*::

        sentence_1 = "ฉันไปประชุมเมื่อวันที่ 11 มีนาคม"
        sentence_2 = "ข้าราชการได้รับการหมุนเวียนเป็นระยะ \\
        และได้รับมอบหมายให้ประจำในระดับภูมิภาค"

        sent_tokenize(sentence_1, engine="whitespace+newline")
        # output: ['ฉันไปประชุมเมื่อวันที่', '11', 'มีนาคม']
        sent_tokenize(sentence_2, engine="whitespace+newline")
        # output: ['ข้าราชการได้รับการหมุนเวียนเป็นระยะ',
        '\\nและได้รับมอบหมายให้ประจำในระดับภูมิภาค']

    Split the text using CRF trained on TED dataset::

        sentence_1 = "ฉันไปประชุมเมื่อวันที่ 11 มีนาคม"
        sentence_2 = "ข้าราชการได้รับการหมุนเวียนเป็นระยะ \\
        และเขาได้รับมอบหมายให้ประจำในระดับภูมิภาค"

        sent_tokenize(sentence_1, engine="crfcut")
        # output: ['ฉันไปประชุมเมื่อวันที่ 11 มีนาคม']

        sent_tokenize(sentence_2, engine="crfcut")
        # output: ['ข้าราชการได้รับการหมุนเวียนเป็นระยะ ',
        'และเขาได้รับมอบหมายให้ประจำในระดับภูมิภาค']
    """

    if not text or not isinstance(text, str):
        return []

    segments = []

    if engine == "crfcut":
        from pythainlp.tokenize.crfcut import segment

        segments = segment(text)
    elif engine == "whitespace":
        segments = re.split(r" +", text, re.U)
    elif engine == "whitespace+newline":
        segments = text.split()
    elif engine == "tltk":
        from pythainlp.tokenize.tltk import sent_tokenize as segment

        segments = segment(text)
    elif engine == "thaisum":
        from pythainlp.tokenize.thaisumcut import (
            ThaiSentenceSegmentor as segmentor,
        )

        segment = segmentor()
        segments = segment.split_into_sentences(text)
    else:
        raise ValueError(
            f"""Tokenizer \"{engine}\" not found.
            It might be a typo; if not, please consult our document."""
        )

    if not keep_whitespace:
        segments = strip_whitespace(segments)

    return segments


def subword_tokenize(
    text: str,
    engine: str = DEFAULT_SUBWORD_TOKENIZE_ENGINE,
    keep_whitespace: bool = True,
) -> List[str]:
    """
    Subword tokenizer. Can be smaller than syllable.

    Tokenizes text into inseparable units of
    Thai contiguous characters namely
    `Thai Character Clusters (TCCs) \
    <https://www.researchgate.net/publication/2853284_Character_Cluster_Based_Thai_Information_Retrieval>`_
    TCCs are the units based on Thai spelling feature that could not be
    separated any character further such as   'ก็', 'จะ', 'ไม่', and 'ฝา'.
    If the following units are separated, they could not be spelled out.
    This function apply the TCC rules to tokenizes the text into
    the smallest units.

    For example, the word 'ขนมชั้น' would be tokenized
    into 'ข', 'น', 'ม', and 'ชั้น'.

    :param str text: text to be tokenized
    :param str engine: the name subword tokenizer
    :return: list of subwords
    :rtype: list[str]
    **Options for engine**
        * *dict* - newmm word tokenizer with a syllable dictionary
        * *etcc* - Enhanced Thai Character Cluster (Inrut et al. 2001)
        * *ssg* - CRF syllable segmenter for Thai
        * *tcc* (default) - Thai Character Cluster (Theeramunkong et al. 2000)
        * *tltk* - syllable tokenizer from tltk
        * *wangchanberta* - SentencePiece from wangchanberta model
    :Example:

    Tokenize text into subword based on *tcc*::

        from pythainlp.tokenize import subword_tokenize

        text_1 = "ยุคเริ่มแรกของ ราชวงศ์หมิง"
        text_2 = "ความแปลกแยกและพัฒนาการ"

        subword_tokenize(text_1, engine='tcc')
        # output: ['ยุ', 'ค', 'เริ่ม', 'แร', 'ก',
        #   'ข', 'อ', 'ง', ' ', 'รา', 'ช', 'ว', 'ง',
        #   'ศ', '์', 'ห', 'มิ', 'ง']

        subword_tokenize(text_2, engine='tcc')
        # output: ['ค', 'วา', 'ม', 'แป', 'ล', 'ก', 'แย', 'ก',
        'และ', 'พัฒ','นา', 'กา', 'ร']

    Tokenize text into subword based on *etcc*::

        text_1 = "ยุคเริ่มแรกของ ราชวงศ์หมิง"
        text_2 = "ความแปลกแยกและพัฒนาการ"

        subword_tokenize(text_1, engine='etcc')
        # output: ['ยุคเริ่มแรกของ ราชวงศ์หมิง']

        subword_tokenize(text_2, engine='etcc')
        # output: ['ความแปลกแยกและ', 'พัฒ', 'นาการ']

    Tokenize text into subword based on *wangchanberta*::

        text_1 = "ยุคเริ่มแรกของ ราชวงศ์หมิง"
        text_2 = "ความแปลกแยกและพัฒนาการ"

        subword_tokenize(text_1, engine='wangchanberta')
        # output: ['▁', 'ยุค', 'เริ่มแรก', 'ของ', '▁', 'ราชวงศ์', 'หมิง']

        subword_tokenize(text_2, engine='wangchanberta')
        # output: ['▁ความ', 'แปลก', 'แยก', 'และ', 'พัฒนาการ']
    """
    if not text or not isinstance(text, str):
        return []

    segments = []

    if engine == "tcc":
        from pythainlp.tokenize.tcc import segment
    elif engine == "etcc":
        from pythainlp.tokenize.etcc import segment
    elif engine == "wangchanberta":
        from pythainlp.wangchanberta import segment
    elif engine == "dict":  # use syllable dictionary
        words = word_tokenize(text)
        for word in words:
            segments.extend(
                word_tokenize(
                    text=word, custom_dict=DEFAULT_SYLLABLE_DICT_TRIE
                )
            )
    elif engine == "ssg":
        from pythainlp.tokenize.ssg import segment
    elif engine == "tltk":
        from pythainlp.tokenize.tltk import syllable_tokenize as segment
    else:
        raise ValueError(
            f"""Tokenizer \"{engine}\" not found.
            It might be a typo; if not, please consult our document."""
        )

    if segments == []:
        segments = segment(text)

    if not keep_whitespace:
        segments = strip_whitespace(segments)

    return segments


class Tokenizer:
    """
    Tokenizer class, for a custom tokenizer.

    This class allows users to pre-define custom dictionary along with
    tokenizer and encapsulate them into one single object.
    It is an wrapper for both two functions including
    :func:`pythainlp.tokenize.word_tokenize`,
    and :func:`pythainlp.util.dict_trie`

    :Example:

    Tokenizer object instantiated with :class:`pythainlp.util.Trie`::

        from pythainlp.tokenize import Tokenizer
        from pythainlp.corpus.common import thai_words
        from pythainlp.util import dict_trie

        custom_words_list = set(thai_words())
        custom_words_list.add('อะเฟเซีย')
        custom_words_list.add('Aphasia')
        trie = dict_trie(dict_source=custom_words_list)

        text = "อะเฟเซีย (Aphasia*) เป็นอาการผิดปกติของการพูด"
        _tokenizer = Tokenizer(custom_dict=trie, engine='newmm')
        _tokenizer.word_tokenize(text)
        # output: ['อะเฟเซีย', ' ', '(', 'Aphasia', ')', ' ', 'เป็น', 'อาการ',
        'ผิดปกติ', 'ของ', 'การ', 'พูด']

    Tokenizer object instantiated with a list of words::

        text = "อะเฟเซีย (Aphasia) เป็นอาการผิดปกติของการพูด"
        _tokenizer = Tokenizer(custom_dict=list(thai_words()), engine='newmm')
        _tokenizer.word_tokenize(text)
        # output:
        # ['อะ', 'เฟเซีย', ' ', '(', 'Aphasia', ')', ' ', 'เป็น', 'อาการ',
        #   'ผิดปกติ', 'ของ', 'การ', 'พูด']

    Tokenizer object instantiated with a file path containing list of
    word separated with *newline* and explicitly set a new tokenizer
    after initiation::

        PATH_TO_CUSTOM_DICTIONARY = './custom_dictionary.txtt'

        # write a file
        with open(PATH_TO_CUSTOM_DICTIONARY, 'w', encoding='utf-8') as f:
            f.write('อะเฟเซีย\\nAphasia\\nผิด\\nปกติ')

        text = "อะเฟเซีย (Aphasia) เป็นอาการผิดปกติของการพูด"

        # initate an object from file with `attacut` as tokenizer
        _tokenizer = Tokenizer(custom_dict=PATH_TO_CUSTOM_DICTIONARY, \\
            engine='attacut')

        _tokenizer.word_tokenize(text)
        # output:
        # ['อะเฟเซีย', ' ', '(', 'Aphasia', ')', ' ', 'เป็น', 'อาการ', 'ผิด',
        #   'ปกติ', 'ของ', 'การ', 'พูด']

        # change tokenizer to `newmm`
        _tokenizer.set_tokenizer_engine(engine='newmm')
        _tokenizer.word_tokenize(text)
        # output:
        # ['อะเฟเซีย', ' ', '(', 'Aphasia', ')', ' ', 'เป็นอาการ', 'ผิด',
        #   'ปกติ', 'ของการพูด']
    """

    def __init__(
        self,
        custom_dict: Union[Trie, Iterable[str], str] = None,
        engine: str = "newmm",
        keep_whitespace: bool = True,
        join_broken_num: bool = True,
    ):
        """
        Initialize tokenizer object.

        :param str custom_dict: a file path, a list of vocaburaies* to be
                    used to create a trie, or an instantiated
                    :class:`pythainlp.util.Trie` object.
        :param str engine: choose between different options of engine to token
                           (i.e.  *newmm*, *mm*, *longest*, *deepcut*)
        :param bool keep_whitespace: True to keep whitespaces, a common mark
                                    for end of phrase in Thai
        """
        self.__trie_dict = None
        if custom_dict:
            self.__trie_dict = dict_trie(custom_dict)
        else:
            self.__trie_dict = DEFAULT_WORD_DICT_TRIE
        self.__engine = engine
        if self.__engine not in ["newmm", "mm", "longest", "deepcut"]:
            raise NotImplementedError(
                """
                The Tokenizer class is not support %s for custom tokenizer
                """
                % self.__engine
            )
        self.__keep_whitespace = keep_whitespace
        self.__join_broken_num = join_broken_num

    def word_tokenize(self, text: str) -> List[str]:
        """
        Main tokenization function.

        :param str text: text to be tokenized
        :return: list of words, tokenized from the text
        :rtype: list[str]
        """
        return word_tokenize(
            text,
            custom_dict=self.__trie_dict,
            engine=self.__engine,
            keep_whitespace=self.__keep_whitespace,
            join_broken_num=self.__join_broken_num,
        )

    def set_tokenize_engine(self, engine: str) -> None:
        """
        Set the tokenizer's engine.

        :param str engine: choose between different options of engine to token
                           (i.e. *newmm*, *mm*, *longest*, *deepcut*)
        """
        self.__engine = engine<|MERGE_RESOLUTION|>--- conflicted
+++ resolved
@@ -21,44 +21,7 @@
 from pythainlp.util.trie import Trie, dict_trie
 
 
-<<<<<<< HEAD
 def word_detokenize(segments: Union[List[List[str]], List[str]], output: str = "str") -> Union[str, List[str]]:
-=======
-def clause_tokenize(doc: List[str]) -> List[List[str]]:
-    """
-    Clause tokenizer. (or Clause segmentation)
-
-    Tokenizes running word list into list of clauses (list of strings).
-    split by CRF trained on LST20 Corpus.
-
-    It is free for **non-commercial uses and research only**. \
-    You can read at `Facebook <https://www.facebook.com/dancearmy/posts/10157641945708284>`_.
-
-    :param str doc: word list to be clause
-    :return: list of claues
-    :rtype: list[list[str]]
-
-    :Example:
-
-    Clause tokenizer::
-
-        from pythainlp.tokenize import clause_tokenize
-
-        clause_tokenize(["ฉัน","นอน","และ","คุณ","เล่น","มือถือ","ส่วน","น้อง","เขียน","โปรแกรม"])
-        # [['ฉัน', 'นอน'],
-        # ['และ', 'คุณ', 'เล่น', 'มือถือ'],
-        # ['ส่วน', 'น้อง', 'เขียน', 'โปรแกรม']]
-
-    """
-    from pythainlp.tokenize.crfcls import segment
-
-    return segment(doc)
-
-
-def word_detokenize(
-    segments: Union[List[List[str]], List[str]], output: str = "str"
-) -> Union[str, List[str]]:
->>>>>>> 2606f85d
     """
     Word detokenizer.
 
