# -*- coding: utf-8 -*-
"""
deepcut wrapper
"""
import sys

try:
    import deepcut
except ImportError:
<<<<<<< HEAD
    """ในกรณีที่ยังไม่ติดตั้ง deepcut ในระบบ"""
    from pythainlp.tools import install_package

    install_package("deepcut")
    try:
        import deepcut
    except ImportError:
        sys.exit("Error: Try 'pip install deepcut'")


=======
	'''ในกรณีที่ยังไม่ติดตั้ง deepcut ในระบบ'''
	from pythainlp.tools import install_package
	install_package("deepcut")
	try:
		import deepcut
	except ImportError:
		raise Exception("ImportError ! using pip install deepcut")
>>>>>>> 800217e7
def segment(text):
    return deepcut.tokenize(text)<|MERGE_RESOLUTION|>--- conflicted
+++ resolved
@@ -1,13 +1,12 @@
 # -*- coding: utf-8 -*-
 """
-deepcut wrapper
+Wrapper for deepcut Thai word segmentation
 """
 import sys
 
 try:
     import deepcut
 except ImportError:
-<<<<<<< HEAD
     """ในกรณีที่ยังไม่ติดตั้ง deepcut ในระบบ"""
     from pythainlp.tools import install_package
 
@@ -15,17 +14,8 @@
     try:
         import deepcut
     except ImportError:
-        sys.exit("Error: Try 'pip install deepcut'")
+        raise Exception("ImportError: Try 'pip install deepcut'")
 
 
-=======
-	'''ในกรณีที่ยังไม่ติดตั้ง deepcut ในระบบ'''
-	from pythainlp.tools import install_package
-	install_package("deepcut")
-	try:
-		import deepcut
-	except ImportError:
-		raise Exception("ImportError ! using pip install deepcut")
->>>>>>> 800217e7
 def segment(text):
     return deepcut.tokenize(text)