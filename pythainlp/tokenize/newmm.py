--- conflicted
+++ resolved
@@ -31,13 +31,7 @@
 
 # match 2-char Thai tokens
 _PAT_THAI_TWOCHARS = re.compile("[ก-ฮ]{,2}$")
-<<<<<<< HEAD
 
-
-=======
-
-
->>>>>>> 8369a21a
 # maximum graph size before cutoff
 _MAX_GRAPH_SIZE = 50
 
