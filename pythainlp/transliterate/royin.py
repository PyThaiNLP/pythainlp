# -*- coding: utf-8 -*-
"""
The Royal Thai General System of Transcription (RTGS)
is the official system for rendering Thai words in the Latin alphabet.
It was published by the Royal Institute of Thailand.
#https://en.wikipedia.org/wiki/Royal_Thai_General_System_of_Transcription
"""
import re

from pythainlp import thai_consonants, word_tokenize

# vowel
_vowel_patterns = """เ*ียว,\\1iao
แ*็ว,\\1aeo
เ*ือย,\\1ueai
แ*ว,\\1aeo
เ*็ว,\\1eo
เ*ว,\\1eo
*ิว,\\1io
*วย,\\1uai
เ*ย,\\1oei
*อย,\\1oi
โ*ย,\\1oi
*ุย,\\1ui
*าย,\\1ai
ไ*ย,\\1ai
*ัย,\\1ai
ไ**,\\1\\2ai
ไ*,\\1ai
ใ*,\\1ai
*ว*,\\1ua\\2
*ัวะ,\\1ua
*ัว,\\1ua
เ*ือะ,\\1uea
เ*ือ,\\1uea
เ*ียะ,\\1ia
เ*ีย,\\1ia
เ*อะ,\\1oe
เ*อ,\\1oe
เ*ิ,\\1oe
*อ,\\1o
เ*าะ,\\1o
เ*็,\\1e
โ*ะ,\\1o
โ*,\\1o
แ*ะ,\\1ae
แ*,\\1ae
เ*าะ,\\1e
*าว,\\1ao
เ*า,\\1ao
เ*,\\1e
*ู,\\1u
*ุ,\\1u
*ื,\\1ue
*ึ,\\1ue
*ี,\\1i
*ิ,\\1i
*ำ,\\1am
*า,\\1a
*ั,\\1a
*ะ,\\1a
#ฤ,\\1rue
$ฤ,\\1ri"""
_vowel_patterns = _vowel_patterns.replace("*", f"([{thai_consonants}])")
_vowel_patterns = _vowel_patterns.replace("#", "([คนพมห])")
_vowel_patterns = _vowel_patterns.replace("$", "([กตทปศส])")

_VOWELS = [x.split(",") for x in _vowel_patterns.split("\n")]

# พยัญชนะ ต้น สะกด
_CONSONANTS = {
    "ก": ["k", "k"],
    "ข": ["kh", "k"],
    "ฃ": ["kh", "k"],
    "ค": ["kh", "k"],
    "ฅ": ["kh", "k"],
    "ฆ": ["kh", "k"],
    "ง": ["ng", "ng"],
    "จ": ["ch", "t"],
    "ฉ": ["ch", "t"],
    "ช": ["ch", "t"],
    "ซ": ["s", "t"],
    "ฌ": ["ch", "t"],
    "ญ": ["y", "n"],
    "ฎ": ["d", "t"],
    "ฏ": ["t", "t"],
    "ฐ": ["th", "t"],
    # ฑ พยัญชนะต้น เป็น d ได้
    "ฑ": ["th", "t"],
    "ฒ": ["th", "t"],
    "ณ": ["n", "n"],
    "ด": ["d", "t"],
    "ต": ["t", "t"],
    "ถ": ["th", "t"],
    "ท": ["th", "t"],
    "ธ": ["th", "t"],
    "น": ["n", "n"],
    "บ": ["b", "p"],
    "ป": ["p", "p"],
    "ผ": ["ph", "p"],
    "ฝ": ["f", "p"],
    "พ": ["ph", "p"],
    "ฟ": ["f", "p"],
    "ภ": ["ph", "p"],
    "ม": ["m", "m"],
    "ย": ["y", ""],
    "ร": ["r", "n"],
    "ฤ": ["rue", ""],
    "ล": ["l", "n"],
    "ว": ["w", ""],
    "ศ": ["s", "t"],
    "ษ": ["s", "t"],
    "ส": ["s", "t"],
    "ห": ["h", ""],
    "ฬ": ["l", "n"],
    "อ": ["", ""],
    "ฮ": ["h", ""],
}

_THANTHAKHAT = "\u0e4c"
_RE_CONSONANT = re.compile(f"[{thai_consonants}]")
_RE_NORMALIZE = re.compile(
    f"จน์|มณ์|ณฑ์|ทร์|ตร์|[{thai_consonants}]{_THANTHAKHAT}|"
    f"[{thai_consonants}][\u0e30-\u0e39]{_THANTHAKHAT}"
    # Paiyannoi, Maiyamok, Tonemarks, Thanthakhat, Nikhahit, other signs
    r"|[\u0e2f\u0e46\u0e48-\u0e4f\u0e5a\u0e5b]"
)


def _normalize(word: str) -> str:
    """
    Remove silence, no sound, and tonal characters.

    ตัดอักษรที่ไม่ออกเสียง (การันต์ ไปยาลน้อย ไม้ยมก*) และวรรณยุกต์ทิ้ง
    """
    return _RE_NORMALIZE.sub("", word)


def _replace_vowels(word: str) -> str:
    for vowel in _VOWELS:
        word = re.sub(vowel[0], vowel[1], word)

    return word


def _replace_consonants(word: str, consonants: str) -> str:
    _HO_HIP = "\u0e2b"  # ห
    _RO_RUA = "\u0e23"  # ร

    if not consonants:
        return word

    if len(consonants) == 1:
        return word.replace(consonants[0], _CONSONANTS[consonants[0]][0])
    len_cons = len(consonants)

    i = 0
    while i < len_cons:
        len_word = len(word)
        if i == 0:
            if consonants[0] == _HO_HIP:
                word = word.replace(consonants[0], "")
                del consonants[0]
                len_cons -= 1
            elif consonants[0] == 'อ':
                word = word.replace(consonants[0], "")
                del consonants[0]
                len_cons -= 1
            else:
                word = word.replace(
                    consonants[0], _CONSONANTS[consonants[0]][0]
                )
                i += 1
        elif (
            i == len_word
            and consonants[i] == _RO_RUA
            and word[i - 1] == _RO_RUA
        ):
            word = word.replace(consonants[i], _CONSONANTS[consonants[i]][1])
        elif i < len_word and consonants[i] == _RO_RUA:
            if i + 1 == len_word and word[i] == _RO_RUA:
                word = word.replace(
                    consonants[i], _CONSONANTS[consonants[i]][1]
                )
            elif i + 1 < len_word and word[i] == _RO_RUA:
                if word[i + 1] == _RO_RUA:
                    word = list(word)
                    del word[i + 1]
                    if i + 2 == len_cons:
                        word[i] = "an"
                    else:
                        word[i] = "a"
                    word = "".join(word)
                    i += 1
                elif word[i] == _RO_RUA:
                    word = word.replace(
                        consonants[i], _CONSONANTS[consonants[i]][1]
                    )
                    i += 1
                else:
                    word = word.replace(
                        consonants[i], _CONSONANTS[consonants[i]][1]
                    )
                    i += 1
            else:
                word = word.replace(
                    consonants[i], _CONSONANTS[consonants[i]][1]
                )
                i += 1
        else:
            word = word.replace(consonants[i], _CONSONANTS[consonants[i]][1])
            i += 1

    return word


# support function for romanize()
def _romanize(word: str) -> str:
    word = _replace_vowels(_normalize(word))
    consonants = _RE_CONSONANT.findall(word)

    # 2-character word, all consonants
    if len(word) == 2 and len(consonants) == 2:
        word = list(word)
        word.insert(1, "o")
        word = "".join(word)

    word = _replace_consonants(word, consonants)

    return word


<<<<<<< HEAD
def romanize(word: str) -> str:
    """
    Rendering Thai words in the Latin alphabet or "romanization",
    using the Royal Thai General System of Transcription (RTGS),
    which is the official system published by the Royal Institute of Thailand.

    :param str word: Thai word to be romanized
    :return: A string of Thai word rendered in the Latin alphabet.
=======
def romanize(text: str) -> str:
    """Render Thai words in Latin alphabet, using RTGS

    Royal Thai General System of Transcription (RTGS),
    is the official system by the Royal Institute of Thailand.

    :param text: Thai text to be romanized
    :type text: str
    :return: A string of Thai words rendered in the Latin alphabet
>>>>>>> 68c3e81f
    :rtype: str
    """
    romanized_word = _romanize(word)

    return romanized_word<|MERGE_RESOLUTION|>--- conflicted
+++ resolved
@@ -230,7 +230,6 @@
     return word
 
 
-<<<<<<< HEAD
 def romanize(word: str) -> str:
     """
     Rendering Thai words in the Latin alphabet or "romanization",
@@ -239,17 +238,6 @@
 
     :param str word: Thai word to be romanized
     :return: A string of Thai word rendered in the Latin alphabet.
-=======
-def romanize(text: str) -> str:
-    """Render Thai words in Latin alphabet, using RTGS
-
-    Royal Thai General System of Transcription (RTGS),
-    is the official system by the Royal Institute of Thailand.
-
-    :param text: Thai text to be romanized
-    :type text: str
-    :return: A string of Thai words rendered in the Latin alphabet
->>>>>>> 68c3e81f
     :rtype: str
     """
     romanized_word = _romanize(word)
