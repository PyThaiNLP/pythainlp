--- conflicted
+++ resolved
@@ -146,34 +146,13 @@
 def _replace_consonants(word: str, consonants: str) -> str:
     _HO_HIP = "\u0e2b"  # ห
     _RO_RUA = "\u0e23"  # ร
+    _O_ANG = "\u0e2d"  # อ
+
     _DOUBLE_RO_RUA = _RO_RUA + _RO_RUA
 
     if not consonants:
         return word
 
-<<<<<<< HEAD
-    if len(consonants) == 1:
-        return word.replace(consonants[0], _CONSONANTS[consonants[0]][0])
-    len_cons = len(consonants)
-
-    i = 0
-    while i < len_cons:
-        len_word = len(word)
-        if i == 0:
-            if consonants[0] == _HO_HIP:
-                word = word.replace(consonants[0], "")
-                del consonants[0]
-                len_cons -= 1
-            elif consonants[0] == 'อ':
-                word = word.replace(consonants[0], "")
-                del consonants[0]
-                len_cons -= 1
-            else:
-                word = word.replace(
-                    consonants[0], _CONSONANTS[consonants[0]][0]
-                )
-                i += 1
-=======
     skip = False
     mod_chars = []
     j = 0  # j is the index of consonants
@@ -183,10 +162,13 @@
             j += 1
         elif word[i] not in _CONSONANTS:  # word[i] is not a Thai consonant.
             mod_chars.append(word[i])
->>>>>>> 08f51b9a
         elif (
             len(mod_chars) == 0 and word[i] == _HO_HIP and len(consonants) != 1
         ):  # Skip HO HIP except that HO HIP is the only one consonant
+            j += 1
+        elif (
+            len(mod_chars) == 0 and word[i] == _O_ANG and len(consonants) != 1
+        ):  # Skip O ANG except that O ANG is the only one consonant
             j += 1
         elif (
             len(mod_chars) == 0
