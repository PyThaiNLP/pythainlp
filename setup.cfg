[bumpversion]
<<<<<<< HEAD
current_version = 1.8.0
=======
current_version = 1.7.1
>>>>>>> ab79eabe
commit = True
tag = True

[metadata]
description-file = README.md

[bumpversion:file:setup.py]
search = version = '{current_version}'
replace = version = '{new_version}'

[bumpversion:file:pythainlp/__init__.py]
search = __version__ = '{current_version}'
replace = __version__ = '{new_version}'<|MERGE_RESOLUTION|>--- conflicted
+++ resolved
@@ -1,9 +1,5 @@
 [bumpversion]
-<<<<<<< HEAD
-current_version = 1.8.0
-=======
-current_version = 1.7.1
->>>>>>> ab79eabe
+current_version = 2.0
 commit = True
 tag = True
 
