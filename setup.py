# -*- coding: utf-8 -*-
"""
Setup script for PyThaiNLP.

https://github.com/PyThaiNLP/pythainlp
"""
from setuptools import find_packages, setup

readme = """
![PyThaiNLP Logo](https://avatars0.githubusercontent.com/u/32934255?s=200&v=4)

PyThaiNLP is a Python library for Thai natural language processing.
The library provides functions like word tokenization, part-of-speech tagging,
transliteration, soundex generation, and spell checking.

# Install

For stable version:

```sh
pip install pythainlp
```

For development version:

```sh
pip install --upgrade --pre pythainlp
```

Some functionalities, like named-entity recognition, required extra packages.
See https://github.com/PyThaiNLP/pythainlp for installation options.


Made with ❤️

PyThaiNLP Team

"We build Thai NLP"
"""

requirements = [
    "dill>=0.3.0",
    "nltk>=3.3",
    "python-crfsuite>=0.9.6",
    "requests>=2.22.0",
    "tinydb>=3.0",
    "tqdm>=4.1",
]

extras = {
    "attacut": ["attacut>=1.0.6"],
    "benchmarks": ["numpy>=1.16", "pandas>=0.24"],
    "icu": ["pyicu>=2.3"],
    "ipa": ["epitran>=1.1"],
    "ml": ["numpy>=1.16", "torch>=1.0.0"],
    "ner": ["sklearn-crfsuite>=0.3.6"],
    "ssg": ["ssg>=0.0.6"],
    "thai2fit": ["emoji>=0.5.1", "gensim>=3.2.0", "numpy>=1.16"],
    "thai2rom": ["torch>=1.0.0", "numpy>=1.16"],
    "full": [
        "attacut>=1.0.4",
        "emoji>=0.5.1",
        "epitran>=1.1",
        "gensim>=3.2.0",
        "numpy>=1.16",
        "pandas>=0.24",
        "pyicu>=2.3",
        "sklearn-crfsuite>=0.3.6",
        "ssg>=0.0.6",
        "torch>=1.0.0",
    ],
}

setup(
    name="pythainlp",
<<<<<<< HEAD
    version="2.2dev0",
=======
    version="2.1.1",
>>>>>>> 8369a21a
    description="Thai Natural Language Processing library",
    long_description=readme,
    long_description_content_type="text/markdown",
    author="PyThaiNLP",
    author_email="wannaphong@kkumail.com",
    url="https://github.com/PyThaiNLP/pythainlp",
    packages=find_packages(),
    test_suite="tests",
    python_requires=">=3.6",
    package_data={
        "pythainlp.corpus": [
            "corpus_license.md",
            "countries_th.txt",
            "negations_th.txt",
            "orchid_pos_th.json",
            "orchid_pt_tagger.dill",
            "person_names_female_th.txt",
            "person_names_male_th.txt",
            "sentenceseg-ted.model",
            "stopwords_th.txt",
            "syllables_th.txt",
            "tha-wn.db",
            "thailand_provinces_th.txt",
            "tnc_freq.txt",
            "ttc_freq.txt",
            "ud_thai_pud_pt_tagger.dill",
            "ud_thai_pud_unigram_tagger.dill",
            "words_th_thai2fit_201810.txt",
            "words_th.txt",
        ],
    },
    include_package_data=True,
    install_requires=requirements,
    extras_require=extras,
    license="Apache Software License 2.0",
    zip_safe=False,
    keywords=[
        "pythainlp",
        "NLP",
        "natural language processing",
        "text analytics",
        "text processing",
        "localization",
        "computational linguistics",
        "ThaiNLP",
        "Thai NLP",
        "Thai language",
    ],
    classifiers=[
        "Development Status :: 5 - Production/Stable",
        "Programming Language :: Python :: 3",
        "Intended Audience :: Developers",
        "License :: OSI Approved :: Apache Software License",
        "Natural Language :: Thai",
        "Topic :: Scientific/Engineering :: Artificial Intelligence",
        "Topic :: Text Processing",
        "Topic :: Text Processing :: General",
        "Topic :: Text Processing :: Linguistic",
    ],
    scripts=[
        "bin/word-tokenization-benchmark",
    ],
    entry_points={
        "console_scripts": [
            "thainlp = pythainlp.__main__:main",
        ],
    },
)

# TODO: Check extras and decide to download additional data, like model files<|MERGE_RESOLUTION|>--- conflicted
+++ resolved
@@ -73,11 +73,7 @@
 
 setup(
     name="pythainlp",
-<<<<<<< HEAD
-    version="2.2dev0",
-=======
-    version="2.1.1",
->>>>>>> 8369a21a
+    version="2.1.2",
     description="Thai Natural Language Processing library",
     long_description=readme,
     long_description_content_type="text/markdown",
