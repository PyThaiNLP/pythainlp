﻿# -*- coding: utf-8 -*-

from setuptools import find_packages, setup

with open("README-pypi.md", "r", encoding="utf-8") as readme_file:
    readme = readme_file.read()

with open("requirements.txt", "r", encoding="utf-8") as f:
    requirements = f.read().splitlines()

extras = {
    "artagger": ["artagger"],
    "deepcut": ["deepcut", "keras", "tensorflow"],
    "icu": ["pyicu"],
    "ipa": ["epitran"],
    "ssg": ["ssg"],
    "ml": ["fastai>=1.0.38", "keras", "numpy", "torch"],
    "ner": ["sklearn-crfsuite"],
    "thai2fit": ["emoji", "gensim", "numpy"],
    "thai2rom": ["torch", "numpy"],
    "benchmarks": ["numpy", "pandas"],
    "full": [
        "artagger",
        "deepcut",
        "epitran",
        "fastai>=1.0.38",
        "gensim",
        "keras",
        "numpy",
        "pyicu",
        "sklearn-crfsuite",
        "tensorflow",
        "torch",
        "ssg",
        "emoji",
        "pandas",
    ],
}

setup(
    name="pythainlp",
<<<<<<< HEAD
    version="2.0.8",
=======
    version="2.1.dev2",
>>>>>>> 7adb41a6
    description="Thai Natural Language Processing library",
    long_description=readme,
    long_description_content_type="text/markdown",
    author="PyThaiNLP",
    author_email="wannaphong@kkumail.com",
    url="https://github.com/PyThaiNLP/pythainlp",
    packages=find_packages(),
    test_suite="tests",
    python_requires=">=3.6",
    package_data={
        "pythainlp.corpus": [
            "corpus_license.md",
            "countries_th.txt",
            "negations_th.txt",
            "orchid_pos_th.json",
            "orchid_pt_tagger.dill",
            "stopwords_th.txt",
            "syllables_th.txt",
            "tha-wn.db",
            "thailand_provinces_th.txt",
            "tnc_freq.txt",
            "ttc_freq.txt",
            "ud_thai_pud_pt_tagger.dill",
            "ud_thai_pud_unigram_tagger.dill",
            "words_th_thai2fit_201810.txt",
            "words_th.txt",
        ],
    },
    include_package_data=True,
    install_requires=requirements,
    extras_require=extras,
    license="Apache Software License 2.0",
    zip_safe=False,
    keywords=[
       "pythainlp",
       "NLP",
       "natural language processing",
       "text analytics",
       "ThaiNLP",
       "text processing",
       "localization",
    ],
    classifiers=[
        "Development Status :: 5 - Production/Stable",
        "Programming Language :: Python :: 3",
        "Intended Audience :: Developers",
        "License :: OSI Approved :: Apache Software License",
        "Natural Language :: Thai",
        "Topic :: Scientific/Engineering :: Artificial Intelligence",
        "Topic :: Text Processing",
        "Topic :: Text Processing :: General",
        "Topic :: Text Processing :: Linguistic",
    ],
    scripts=[
        'bin/pythainlp',
        'bin/word-tokenization-benchmark',
    ]
)

# TODO: Check extras and decide to download additional data, like model files<|MERGE_RESOLUTION|>--- conflicted
+++ resolved
@@ -39,11 +39,7 @@
 
 setup(
     name="pythainlp",
-<<<<<<< HEAD
     version="2.0.8",
-=======
-    version="2.1.dev2",
->>>>>>> 7adb41a6
     description="Thai Natural Language Processing library",
     long_description=readme,
     long_description_content_type="text/markdown",
